--- conflicted
+++ resolved
@@ -12,25 +12,14 @@
 
 env:
   CAMB_CI_PATH: '/mnt/lustre/share/parrotsci/github/cibuild/${{ github.repository }}'
-<<<<<<< HEAD
-  CAMB_PARTATION: ${{ vars.CAMB_SLURM_PAR }}
+  CAMB_PARTATION: ${{ vars.CAMB_SLURM_PAR != '' && vars.CAMB_SLURM_PAR || 'camb_mlu370_m8' }}
   CAMB_CLUSTER: CAMB
-=======
-  SLURM_PAR_CAMB: ${{ vars.CAMB_SLURM_PAR != '' && vars.CAMB_SLURM_PAR || 'camb_mlu370_m8' }}
-  CLUSTER_CAMB: CAMB
->>>>>>> 4dd99dad
   CAMB_TORCH_BASE_DIR: '/mnt/lustre/share/parrotsci/github/cibuild/pytorchbase'
-  CUDA_CI_PATH: '/mnt/cache/share/parrotsci/github/cibuild/DeepLink-org/dipu'
-  CUDA_PARTATION: ${{ vars.SH1988_SLURM_PAR }}
+  CUDA_CI_PATH: '/mnt/cache/share/parrotsci/github/cibuild/${{ github.repository }}'
+  CUDA_PARTATION: ${{ vars.SH1988_SLURM_PAR != '' && vars.CAMB_SLURM_PAR || 'camb_mlu370_m8' }}
   CUDA_CLUSTER: SH1988
   CI_BUILD_FLAG: "ci_build_flag"
-<<<<<<< HEAD
-  PYTORCH_COMMIT: ${{ vars.PYTORCH_COMMIT }}  # pytorch tag 2.0
-=======
   PYTORCH_COMMIT: ${{ vars.PYTORCH_COMMIT != '' && vars.PYTORCH_COMMIT || 'c263bd43e8e8502d4726643bc6fd046f0130ac0e' }} # pytorch tag 2.0
-  NV_CI_PATH: '/nvme/share/share/github/cibuild/${{ github.repository }}'
-  NV_SOURCE_PATH: '/nvme/share/share/github/sourcecode'
->>>>>>> 4dd99dad
 
 concurrency:
   group: ${{ github.head_ref || github.ref }}
@@ -57,14 +46,11 @@
           if [ $GITHUB_EVENT_NAME == "pull_request" ]; then
             cd ./third_party/DIOPI && git checkout xt/change_to_pt2.0
           fi
-<<<<<<< HEAD
           cd ${GITHUB_WORKSPACE}/DIPU
           rm -rf mmlab_pack && mkdir -p mmlab_pack && cd mmlab_pack
           bash ../scripts/ci/ci_one_iter.sh clone
           #  dipu_diopi depend on latest target diopi branch, not diopi in submodule. here assume diopi and dipu use same  'target branch' " github.base_ref "
           cd ${GITHUB_WORKSPACE}/DIPU_DIOPI/third_party && rm -rf DIOPI && git clone https://github.com/DeepLink-org/DIOPI.git
-=======
->>>>>>> 4dd99dad
       - name: Rsync to Server
         run: |
           ssh ${CAMB_CLUSTER} "mkdir -p ${CAMB_CI_PATH}/${GITHUB_RUN_NUMBER}/source ${CAMB_CI_PATH}/${GITHUB_RUN_NUMBER}/source-main"
