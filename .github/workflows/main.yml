name: dipu_poc  ci
on:
  workflow_dispatch:
  push:
    branches:
      - '**'
  pull_request:
    branches:
      - 'main'

env:
  NFS_PATH: '/mnt/lustre/share/parrotsci/github/cibuild/${{ github.repository }}'
  SLURM_PAR_CAMB: ${{ secrets.SLURM_PAR_CAMB }}
  CLUSTER_CAMB: CAMB
  PYTORCH_BASE_DIR: '/mnt/lustre/share/parrotsci/github/cibuild/pytorchbase'
  CI_BUILD_FLAG: "ci_build_flag"
  PYTORCH_COMMIT: ${{ vars.PYTORCH_COMMIT }}  # pytorch tag 2.0   
  MMCV_VERSION: v2.0.0
  MMENGINE_VERSION: v0.7.3
<<<<<<< HEAD
  MMPRETRAIN_VERSION: dipu_test_model_one_iter
  MMDETECTION_VERSION: one_iter_for_mmcv_2.0
  MMSEGMENTATION_VERSION: one_iter_for_mmcv_2.0
  MMPOSE_VERSION: one_iter_for_mmcv_2.0
  MMDETECTION3D_VERSION: one_iter_for_mmcv_2.0
  MMACTION2_VERSION: one_iter_for_mmcv_2.0
  MMOCR_VERSION: one_iter_for_mmcv_2.0

=======
  MMPRETRAIN_VERSION: dipu_v1.0.0rc7_one_iter_tool
  NV_PVC_PATH: '/nvme/share/share/github/cibuild/${{ github.repository }}'
  NV_SOURCE_PATH: '/nvme/share/share/github/sourcecode'
>>>>>>> d313a556

jobs:
  Rsync:
    name: Rsync code
    runs-on: github-poc-ci
    steps:
      - name: clone repo
        run: |
          cd ${GITHUB_WORKSPACE} && rm -rf dipu_poc && git clone https://github.com/DeepLink-org/dipu_poc.git && cd dipu_poc
          if [ $GITHUB_EVENT_NAME == "pull_request" ]; then
          git checkout ${{ github.event.pull_request.head.sha }} && git merge --no-edit main
          else
          git checkout ${{ github.sha }} &&  git merge --no-edit main
          fi
          cd third_party && rm -rf DIOPI && git clone https://github.com/DeepLink-org/DIOPI.git
      - name: ci interruptible and support pr ci
        run: |
          cd ${GITHUB_WORKSPACE}/dipu_poc && bash scripts/ci_interruptible.sh
        env:
          GITHUB_TOKEN: "${{ secrets.CI_TOKEN }}"
      - name: Rsync to Server
        run: |
          echo ${GITHUB_WORKSPACE}
          cd /home/autolink/rsync/sourcecode/pytorch && git checkout master && git pull \
          && git checkout ${PYTORCH_COMMIT} && git submodule update --init --recursive
          ssh ${CLUSTER_CAMB} "mkdir -p ${NFS_PATH}/${GITHUB_RUN_NUMBER}/source"
          rsync -a --delete ${GITHUB_WORKSPACE}/dipu_poc/ ${CLUSTER_CAMB}:${NFS_PATH}/${GITHUB_RUN_NUMBER}/source/
          result=`ssh ${CLUSTER_CAMB} """
                  mkdir -p ${PYTORCH_BASE_DIR}/${PYTORCH_COMMIT}
                  cd ${PYTORCH_BASE_DIR}/${PYTORCH_COMMIT}
                  if [ ! -f ${CI_BUILD_FLAG} ]; then
                    touch ${CI_BUILD_FLAG}
                  fi
                  cat ${CI_BUILD_FLAG}
                  """`
          echo "result:${result}"
          if [ "${result}x" = "${PYTORCH_COMMIT}"x ]; then
            echo "pytorch:${PYTORCH_BASE_DIR}/${PYTORCH_COMMIT} exist."
          else
            echo "pytorch not exist, copy pytorch to ${PYTORCH_BASE_DIR}/${PYTORCH_COMMIT}"
            ssh ${CLUSTER_CAMB} "rm -rf ${PYTORCH_BASE_DIR}/${PYTORCH_COMMIT}"
            rsync -a --delete /home/autolink/rsync/sourcecode/pytorch/* ${CLUSTER_CAMB}:${PYTORCH_BASE_DIR}/${PYTORCH_COMMIT}/
          fi

  # Lint-C-Python:
  #   name: Lint c python
  #   runs-on: github-poc-ci
  #   needs: [Rsync]
  #   env:
  #     MLU_REQUESTS: 0
  #   steps:
  #     - name: lint-c-python
  #       run: |
  #         ssh ${CLUSTER_CAMB} """
  #         set -e
  #         cd ${NFS_PATH}/ && ls -al && find ${NFS_PATH}/ -maxdepth 1 -ctime 1 -type d |xargs rm -rf
  #         source /mnt/lustre/share/platform/env/${ENV_NAME}
  #         cd ${NFS_PATH}/${GITHUB_RUN_NUMBER} && rm -rf ${GITHUB_JOB} && cp -R source ${GITHUB_JOB} && cd ${GITHUB_JOB}
  #         srun --job-name=${GITHUB_JOB} --partition=${SLURM_PAR_CAMB} bash scripts/ci_lint.sh py-lint &&
  #         bash scripts/ci_lint.sh cpp-lint &&  cd ${NFS_PATH}/${GITHUB_RUN_NUMBER}/ && rm -rf ${GITHUB_JOB} || ( cd ${NFS_PATH}/${GITHUB_RUN_NUMBER}/ && rm -rf ${GITHUB_JOB} && exit 1 )
  #         """

  Build-Pytorch:
    name: Build pytorch
    needs: [Rsync]
    runs-on: github-poc-ci
    env:
      MLU_REQUESTS: 0
    steps:
      - name: Build pytorch
        run: |
          ssh ${CLUSTER_CAMB} """
          set -e
          cd ${NFS_PATH}/${GITHUB_RUN_NUMBER}/source
          source scripts/ci_camb_env.sh
          cd ${PYTORCH_BASE_DIR}/${PYTORCH_COMMIT}
          echo "pwd: $(pwd)"
          if [ -f ${CI_BUILD_FLAG} ]; then
            echo "${PYTORCH_BASE_DIR}/${PYTORCH_COMMIT} has been successfully compiled."
          else
            mkdir -p build && make clean
            export CMAKE_PREFIX_PATH=${CONDA_PREFIX:-"$(dirname $(which conda))/../"}
            BUILD_BINARY=0 USE_PRECOMPILED_HEADERS=1 BUILD_TEST=0
            srun --job-name=${GITHUB_JOB} --partition=${SLURM_PAR_CAMB} --time=40 \
            --gres=mlu:${MLU_REQUESTS} python setup.py install --prefix=./install_path
            echo "${PYTORCH_COMMIT}" > ${CI_BUILD_FLAG}
          fi
          """

  Build-POC-Camb:
    name: Build diopi_poc camb
    needs: [Build-Pytorch]
    runs-on: github-poc-ci
    env:
      MLU_REQUESTS: 1
    steps:
      - name: Build diopi-poc
        run: |
          ssh ${CLUSTER_CAMB} """
          set -e
          cd ${NFS_PATH}/${GITHUB_RUN_NUMBER}/ && rm -rf ${GITHUB_JOB} && cp -R source ${GITHUB_JOB}  && cd ${GITHUB_JOB}
          export PYTORCH_DIR=${PYTORCH_BASE_DIR}/${PYTORCH_COMMIT}
          source scripts/ci_camb_env.sh
          srun --job-name=${GITHUB_JOB} --partition=${SLURM_PAR_CAMB} --time=40 \
          --gres=mlu:${MLU_REQUESTS} bash scripts/ci_camb_script.sh build_dipu \
          || ( cd ${NFS_PATH}/${GITHUB_RUN_NUMBER}/ && rm -rf ${GITHUB_JOB} && exit 1 )
          """

  Test-Camb:
    name: test-camb
    needs: [Build-POC-Camb]
    runs-on: github-poc-ci
    env:
      MLU_REQUESTS: 1
    steps:
      - name: Run-test
        run: |
          ssh ${CLUSTER_CAMB} """
          set -e
          cd ${NFS_PATH}/${GITHUB_RUN_NUMBER}/ && cd Build-POC-Camb
          export PYTORCH_DIR=${PYTORCH_BASE_DIR}/${PYTORCH_COMMIT}
          source scripts/ci_camb_env.sh
          srun --job-name=${GITHUB_JOB} --partition=${SLURM_PAR_CAMB} --time=40 --gres=mlu:${MLU_REQUESTS} sh tests/run_camb_tests.sh
          """
  
  Test-One-Iter:
    name: test-one-iter
    needs: [Build-POC-Camb]
    runs-on: github-poc-ci
    env:
      MLU_REQUESTS: 1
    steps:
      - name: clone-repos
        run: |
          cd ${GITHUB_WORKSPACE}
          rm -rf SMART && git clone -b slc/test_one_iter https://github.com/ParrotsDL/SMART.git
          rm -rf mmpretrain && git clone -b ${MMPRETRAIN_VERSION} https://github.com/DeepLink-org/mmpretrain.git
          rm -rf mmdetection && git clone -b ${MMDETECTION_VERSION} https://github.com/DeepLink-org/mmdetection.git
          rm -rf mmsegmentation && git clone -b ${MMSEGMENTATION_VERSION} https://github.com/DeepLink-org/mmsegmentation.git
          rm -rf mmpose && git clone -b ${MMPOSE_VERSION} https://github.com/DeepLink-org/mmpose.git
          rm -rf mmdetection3d && git clone -b ${MMDETECTION3D_VERSION} https://github.com/DeepLink-org/mmdetection3d.git
          rm -rf mmaction2 && git clone -b ${MMACTION2_VERSION} https://github.com/DeepLink-org/mmaction2.git
          rm -rf mmocr && git clone -b ${MMOCR_VERSION} https://github.com/DeepLink-org/mmocr.git
          rm -rf mmcv && git clone -b ${MMCV_VERSION} https://github.com/open-mmlab/mmcv.git
          rm -rf mmengine && git clone -b ${MMENGINE_VERSION} https://github.com/open-mmlab/mmengine.git
          rsync -a --include='mmocr/***' --include='mmpose/***' --include='mmdetection3d/***' --include='mmaction2/***' --include='mmsegmentation/***' --include='mmcv/***' --include='mmpretrain/***' --include='mmdetection/***' --include='mmengine/***' --include='SMART/***' --exclude='*' ${GITHUB_WORKSPACE}/ ${CLUSTER_CAMB}:${NFS_PATH}/${GITHUB_RUN_NUMBER}/Build-POC-Camb/
          

      - name: run-one-iter-tools
        run: |
          ssh ${CLUSTER_CAMB} """
          set -e
          cd ${NFS_PATH}/${GITHUB_RUN_NUMBER}/ && cd Build-POC-Camb
          export PYTORCH_DIR=${PYTORCH_BASE_DIR}/${PYTORCH_COMMIT}
          source scripts/ci_camb_env.sh
<<<<<<< HEAD
          cd mmcv && MMCV_WITH_OPS=1 srun --job-name=${GITHUB_RUN_NUMBER}_${GITHUB_JOB} --partition=${SLURM_PAR_CAMB} --gres=mlu:${MLU_REQUESTS} --time=60 -n1 python setup.py build_ext --inplace
          cd ..
          export PYTHONPATH=${NFS_PATH}/${GITHUB_RUN_NUMBER}/Build-POC-Camb/mmsegmentation:${NFS_PATH}/${GITHUB_RUN_NUMBER}/Build-POC-Camb/mmdetection3d:${NFS_PATH}/${GITHUB_RUN_NUMBER}/Build-POC-Camb/mmdetection:${NFS_PATH}/${GITHUB_RUN_NUMBER}/Build-POC-Camb/mmengine:${NFS_PATH}/${GITHUB_RUN_NUMBER}/Build-POC-Camb/mmcv:${NFS_PATH}/${GITHUB_RUN_NUMBER}/Build-POC-Camb/SMART/tools/one_iter_tool/one_iter:$PYTHONPATH
          srun --job-name=${GITHUB_JOB} --partition=${SLURM_PAR_CAMB}  --gres=mlu:${MLU_REQUESTS} sh scripts/ci_build_dataset.sh camb
          srun --job-name=${GITHUB_JOB} --partition=${SLURM_PAR_CAMB}  --gres=mlu:${MLU_REQUESTS} sh scripts/ci_camb_one_iter.sh 
          """
=======
          export PYTHONPATH=${NFS_PATH}/${GITHUB_RUN_NUMBER}/Build-POC-Camb/mmengine:${NFS_PATH}/${GITHUB_RUN_NUMBER}/Build-POC-Camb/mmcv:${NFS_PATH}/${GITHUB_RUN_NUMBER}/Build-POC-Camb/SMART/tools/one_iter_tool/one_iter:$PYTHONPATH
          srun --job-name=${GITHUB_JOB} --partition=${SLURM_PAR_CAMB}  --gres=mlu:${MLU_REQUESTS} sh scripts/ci_camb_one_iter.sh
          """


  Clone:
    name: clone code on cuda
    needs: [Rsync]
    runs-on: tps-pytorch-ci
    steps:
      - name: clone repo
        run: |
          set -e
          cd ${NV_PVC_PATH} && find ${NV_PVC_PATH}/ -maxdepth 1 -ctime 1 -type d |xargs rm -rf
          rm -rf ${GITHUB_RUN_NUMBER} && mkdir -p ${GITHUB_RUN_NUMBER} && cd ${GITHUB_RUN_NUMBER}
          rm -rf dipu_poc && git clone https://github.com/DeepLink-org/dipu_poc.git && cd dipu_poc
          if [ $GITHUB_EVENT_NAME == "pull_request" ]; then
          git checkout ${{ github.event.pull_request.head.sha }} && git merge --no-edit main
          else
          git checkout ${{ github.sha }} &&  git merge --no-edit main
          fi
          cd third_party && rm -rf DIOPI && git clone https://github.com/DeepLink-org/DIOPI.git
          cd ${NV_PVC_PATH}/${GITHUB_RUN_NUMBER}/dipu_poc
          rm -rf SMART && git clone -b ywt/one_iter_tool_for_mmcv_2.0 https://github.com/ParrotsDL/SMART.git
          rm -rf mmpretrain && git clone -b ${MMPRETRAIN_VERSION} https://github.com/DeepLink-org/mmpretrain.git
          rm -rf mmcv && git clone -b ${MMCV_VERSION} https://github.com/open-mmlab/mmcv.git
          rm -rf mmengine && git clone -b ${MMENGINE_VERSION} https://github.com/open-mmlab/mmengine.git

  Build-POC-Cuda:
    name: Build diopi_poc cuda
    needs: [Clone]
    runs-on: tps-pytorch-ci
    steps:
      - name: Build diopi-poc
        run: |
          set -e
          cd ${NV_PVC_PATH}/${GITHUB_RUN_NUMBER} && rm -rf ${GITHUB_JOB} && cp -R dipu_poc ${GITHUB_JOB}  && cd ${GITHUB_JOB}
          pwd
          echo "%{GITHUB_JOB}"
          ls -al
          source scripts/ci_nv_env.sh
          bash scripts/ci_nv_script.sh build_dipu \
          || ( cd ${NV_PVC_PATH}/${GITHUB_RUN_NUMBER}/ && rm -rf ${GITHUB_JOB} && exit 1 )

  Test-Cuda:
    name: test-cuda
    needs: [Build-POC-Cuda]
    runs-on: tps-pytorch-ci
    steps:
      - name: Run-test
        run: |
          set -e
          cd ${NV_PVC_PATH}/${GITHUB_RUN_NUMBER}/ && cd Build-POC-Cuda
          source scripts/ci_nv_env.sh
          sh tests/run_nv_tests.sh

  Test-One-Iter_Cuda:
    name: test-one-iter-cuda
    needs: [Build-POC-Cuda]
    runs-on: tps-pytorch-ci
    steps:
      - name: run-one-iter-tools
        run: |
          set -e
          cd ${NV_PVC_PATH}/${GITHUB_RUN_NUMBER}/ && cd Build-POC-Cuda
          source scripts/ci_nv_env.sh
          export PYTHONPATH=${NV_PVC_PATH}/${GITHUB_RUN_NUMBER}/Build-POC-Cuda/mmpretrain:${NV_PVC_PATH}/${GITHUB_RUN_NUMBER}/Build-POC-Cuda/mmengine:${NV_PVC_PATH}/${GITHUB_RUN_NUMBER}/Build-POC-Cuda/mmcv:${NV_PVC_PATH}/${GITHUB_RUN_NUMBER}/Build-POC-Cuda/SMART/tools/one_iter_tool/one_iter:$PYTHONPATH
          bash scripts/ci_nv_one_iter.sh \
>>>>>>> d313a556
<|MERGE_RESOLUTION|>--- conflicted
+++ resolved
@@ -17,20 +17,16 @@
   PYTORCH_COMMIT: ${{ vars.PYTORCH_COMMIT }}  # pytorch tag 2.0   
   MMCV_VERSION: v2.0.0
   MMENGINE_VERSION: v0.7.3
-<<<<<<< HEAD
-  MMPRETRAIN_VERSION: dipu_test_model_one_iter
+  MMPRETRAIN_VERSION_CAMB: dipu_test_model_one_iter
   MMDETECTION_VERSION: one_iter_for_mmcv_2.0
   MMSEGMENTATION_VERSION: one_iter_for_mmcv_2.0
   MMPOSE_VERSION: one_iter_for_mmcv_2.0
   MMDETECTION3D_VERSION: one_iter_for_mmcv_2.0
   MMACTION2_VERSION: one_iter_for_mmcv_2.0
   MMOCR_VERSION: one_iter_for_mmcv_2.0
-
-=======
   MMPRETRAIN_VERSION: dipu_v1.0.0rc7_one_iter_tool
   NV_PVC_PATH: '/nvme/share/share/github/cibuild/${{ github.repository }}'
   NV_SOURCE_PATH: '/nvme/share/share/github/sourcecode'
->>>>>>> d313a556
 
 jobs:
   Rsync:
@@ -167,7 +163,7 @@
         run: |
           cd ${GITHUB_WORKSPACE}
           rm -rf SMART && git clone -b slc/test_one_iter https://github.com/ParrotsDL/SMART.git
-          rm -rf mmpretrain && git clone -b ${MMPRETRAIN_VERSION} https://github.com/DeepLink-org/mmpretrain.git
+          rm -rf mmpretrain && git clone -b ${MMPRETRAIN_VERSION_CAMB} https://github.com/DeepLink-org/mmpretrain.git
           rm -rf mmdetection && git clone -b ${MMDETECTION_VERSION} https://github.com/DeepLink-org/mmdetection.git
           rm -rf mmsegmentation && git clone -b ${MMSEGMENTATION_VERSION} https://github.com/DeepLink-org/mmsegmentation.git
           rm -rf mmpose && git clone -b ${MMPOSE_VERSION} https://github.com/DeepLink-org/mmpose.git
@@ -186,16 +182,11 @@
           cd ${NFS_PATH}/${GITHUB_RUN_NUMBER}/ && cd Build-POC-Camb
           export PYTORCH_DIR=${PYTORCH_BASE_DIR}/${PYTORCH_COMMIT}
           source scripts/ci_camb_env.sh
-<<<<<<< HEAD
           cd mmcv && MMCV_WITH_OPS=1 srun --job-name=${GITHUB_RUN_NUMBER}_${GITHUB_JOB} --partition=${SLURM_PAR_CAMB} --gres=mlu:${MLU_REQUESTS} --time=60 -n1 python setup.py build_ext --inplace
           cd ..
           export PYTHONPATH=${NFS_PATH}/${GITHUB_RUN_NUMBER}/Build-POC-Camb/mmsegmentation:${NFS_PATH}/${GITHUB_RUN_NUMBER}/Build-POC-Camb/mmdetection3d:${NFS_PATH}/${GITHUB_RUN_NUMBER}/Build-POC-Camb/mmdetection:${NFS_PATH}/${GITHUB_RUN_NUMBER}/Build-POC-Camb/mmengine:${NFS_PATH}/${GITHUB_RUN_NUMBER}/Build-POC-Camb/mmcv:${NFS_PATH}/${GITHUB_RUN_NUMBER}/Build-POC-Camb/SMART/tools/one_iter_tool/one_iter:$PYTHONPATH
           srun --job-name=${GITHUB_JOB} --partition=${SLURM_PAR_CAMB}  --gres=mlu:${MLU_REQUESTS} sh scripts/ci_build_dataset.sh camb
           srun --job-name=${GITHUB_JOB} --partition=${SLURM_PAR_CAMB}  --gres=mlu:${MLU_REQUESTS} sh scripts/ci_camb_one_iter.sh 
-          """
-=======
-          export PYTHONPATH=${NFS_PATH}/${GITHUB_RUN_NUMBER}/Build-POC-Camb/mmengine:${NFS_PATH}/${GITHUB_RUN_NUMBER}/Build-POC-Camb/mmcv:${NFS_PATH}/${GITHUB_RUN_NUMBER}/Build-POC-Camb/SMART/tools/one_iter_tool/one_iter:$PYTHONPATH
-          srun --job-name=${GITHUB_JOB} --partition=${SLURM_PAR_CAMB}  --gres=mlu:${MLU_REQUESTS} sh scripts/ci_camb_one_iter.sh
           """
 
 
@@ -261,5 +252,4 @@
           cd ${NV_PVC_PATH}/${GITHUB_RUN_NUMBER}/ && cd Build-POC-Cuda
           source scripts/ci_nv_env.sh
           export PYTHONPATH=${NV_PVC_PATH}/${GITHUB_RUN_NUMBER}/Build-POC-Cuda/mmpretrain:${NV_PVC_PATH}/${GITHUB_RUN_NUMBER}/Build-POC-Cuda/mmengine:${NV_PVC_PATH}/${GITHUB_RUN_NUMBER}/Build-POC-Cuda/mmcv:${NV_PVC_PATH}/${GITHUB_RUN_NUMBER}/Build-POC-Cuda/SMART/tools/one_iter_tool/one_iter:$PYTHONPATH
-          bash scripts/ci_nv_one_iter.sh \
->>>>>>> d313a556
+          bash scripts/ci_nv_one_iter.sh \