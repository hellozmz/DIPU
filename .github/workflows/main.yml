name: dipu  ci
on:
  workflow_dispatch:
  push:
    branches:
      - '**'
  pull_request:
    branches:
      - 'main'
      - 'dev_v0.25'

env:
  CAMB_CI_PATH: '/mnt/lustre/share/parrotsci/github/cibuild/${{ github.repository }}'
  SLURM_PAR_CAMB: ${{ secrets.SLURM_PAR_CAMB }}
  CLUSTER_CAMB: CAMB
  CAMB_TORCH_BASE_DIR: '/mnt/lustre/share/parrotsci/github/cibuild/pytorchbase'
  CI_BUILD_FLAG: "ci_build_flag"
  PYTORCH_COMMIT: ${{ vars.PYTORCH_COMMIT }}  # pytorch tag 2.0
  NV_CI_PATH: '/nvme/share/share/github/cibuild/${{ github.repository }}'
  NV_SOURCE_PATH: '/nvme/share/share/github/sourcecode'


jobs:
  Rsync:
    name: Rsync code
    runs-on: github-poc-ci
    steps:
      - name: clone repo
        run: |
          cd ${GITHUB_WORKSPACE} && rm -rf dipu dipu_diopi && git clone https://github.com/DeepLink-org/dipu.git && cd dipu
          if [ $GITHUB_EVENT_NAME == "pull_request" ]; then
            echo "${{ github.base_ref }} "
            git checkout ${{ github.event.pull_request.head.sha }} && git merge --no-edit origin/${{ github.base_ref }}
          else
            echo $GITHUB_EVENT_NAME
            git checkout ${{ github.sha }}
          fi
          cd ${GITHUB_WORKSPACE} && cp -R dipu dipu_diopi
          cd ${GITHUB_WORKSPACE}/dipu && rm -rf third_party/DIOPI && git submodule update --init --recursive

          #  dipu_diopi depend on latest target diopi branch, not diopi in submodule. here assume diopi and dipu use same  'target branch' " github.base_ref "
          cd ${GITHUB_WORKSPACE}/dipu_diopi/third_party && rm -rf DIOPI && git clone https://github.com/DeepLink-org/DIOPI.git
          if [ $GITHUB_EVENT_NAME == "pull_request" ]; then
            cd ./DIOPI && git checkout ${{ github.base_ref }}
          fi

      - name: ci interruptible and support pr ci
        run: |
          cd ${GITHUB_WORKSPACE}/dipu && bash scripts/ci/ci_interruptible.sh
        env:
          GITHUB_TOKEN: "${{ secrets.CI_TOKEN }}"
      - name: Rsync to Server
        run: |
          echo ${GITHUB_WORKSPACE}
          echo ${{ github.repository }}
          echo ${CLUSTER_CAMB}
          echo `pwd`
          cd /home/autolink/rsync/sourcecode/pytorch && git checkout master && git pull \
          && git checkout ${PYTORCH_COMMIT} && git submodule update --init --recursive
          ssh ${CLUSTER_CAMB} "mkdir -p ${CAMB_CI_PATH}/${GITHUB_RUN_NUMBER}/source ${CAMB_CI_PATH}/${GITHUB_RUN_NUMBER}/source-main"
          rsync -a --delete ${GITHUB_WORKSPACE}/dipu/ ${CLUSTER_CAMB}:${CAMB_CI_PATH}/${GITHUB_RUN_NUMBER}/source/
          rsync -a --delete ${GITHUB_WORKSPACE}/dipu_diopi/ ${CLUSTER_CAMB}:${CAMB_CI_PATH}/${GITHUB_RUN_NUMBER}/source-main/
          result=`ssh ${CLUSTER_CAMB} """
                  mkdir -p ${CAMB_TORCH_BASE_DIR}/${PYTORCH_COMMIT}
                  cd ${CAMB_TORCH_BASE_DIR}/${PYTORCH_COMMIT}
                  if [ ! -f ${CI_BUILD_FLAG} ]; then
                    touch ${CI_BUILD_FLAG}
                  fi
                  cat ${CI_BUILD_FLAG}
                  """`
          echo "result:${result}"
          if [ "${result}x" = "${PYTORCH_COMMIT}"x ]; then
            echo "pytorch:${CAMB_TORCH_BASE_DIR}/${PYTORCH_COMMIT} exist."
          else
            echo "pytorch not exist, copy pytorch to ${CAMB_TORCH_BASE_DIR}/${PYTORCH_COMMIT}"
            ssh ${CLUSTER_CAMB} "rm -rf ${CAMB_TORCH_BASE_DIR}/${PYTORCH_COMMIT}"
            rsync -a --delete /home/autolink/rsync/sourcecode/pytorch/* ${CLUSTER_CAMB}:${CAMB_TORCH_BASE_DIR}/${PYTORCH_COMMIT}/
          fi

  Build-Pytorch:
    name: Build pytorch
    needs: [Rsync]
    runs-on: github-poc-ci
    env:
      MLU_REQUESTS: 0
    steps:
      - name: Build pytorch
        run: |
          ssh ${CLUSTER_CAMB} """
          set -e
          cd ${CAMB_CI_PATH}/${GITHUB_RUN_NUMBER}/source
          source scripts/ci/camb/ci_camb_env.sh
          cd ${CAMB_TORCH_BASE_DIR}/${PYTORCH_COMMIT}
          echo "pwd: $(pwd)"
          if [ -f ${CI_BUILD_FLAG} ]; then
            echo "${CAMB_TORCH_BASE_DIR}/${PYTORCH_COMMIT} has been successfully compiled."
          else
            mkdir -p build && make clean
            export CMAKE_PREFIX_PATH=${CONDA_PREFIX:-"$(dirname $(which conda))/../"}
            BUILD_BINARY=0 USE_PRECOMPILED_HEADERS=1 BUILD_TEST=0
            srun --job-name=${GITHUB_JOB} --partition=${SLURM_PAR_CAMB} --time=40 \
            --gres=mlu:${MLU_REQUESTS} python setup.py install --prefix=./install_path
            echo "${PYTORCH_COMMIT}" > ${CI_BUILD_FLAG}
          fi
          """

  Build-POC-Camb:
    name: Build dipu camb
    needs: [Build-Pytorch]
    runs-on: github-poc-ci
    env:
      MLU_REQUESTS: 1
    steps:
      - name: Build dipu
        run: |
          ssh ${CLUSTER_CAMB} """
          set -e
          cd ${CAMB_CI_PATH}/${GITHUB_RUN_NUMBER}/ && rm -rf ${GITHUB_JOB} && cp -R source ${GITHUB_JOB}  && cd ${GITHUB_JOB}
          export PYTORCH_DIR=${CAMB_TORCH_BASE_DIR}/${PYTORCH_COMMIT}
          source scripts/ci/camb/ci_camb_env.sh
          srun --job-name=${GITHUB_JOB} --partition=${SLURM_PAR_CAMB} --time=40 \
          --gres=mlu:${MLU_REQUESTS} bash scripts/ci/camb/ci_camb_script.sh build_dipu \
          || ( cd ${CAMB_CI_PATH}/${GITHUB_RUN_NUMBER}/ && rm -rf ${GITHUB_JOB} && exit 1 )
          """

  Test-Camb-Diopi:
    name: test-camb-diopi
    needs: [Build-POC-Camb]
    runs-on: github-poc-ci
    env:
      MLU_REQUESTS: 1
    steps:
      - name: Run-test
        run: |
          ssh ${CLUSTER_CAMB} """
          set -e
          cd ${CAMB_CI_PATH}/${GITHUB_RUN_NUMBER}/ && cd Build-POC-Camb
          export PYTORCH_DIR=${CAMB_TORCH_BASE_DIR}/${PYTORCH_COMMIT}
          source scripts/ci/camb/ci_camb_env.sh
          srun --job-name=${GITHUB_JOB} --partition=${SLURM_PAR_CAMB} --time=40 --gres=mlu:${MLU_REQUESTS} sh tests/run_camb_tests.sh
          """

  Build-POC-Camb-Diopi:
    name: Build dipu camb diopi-latest-target
    needs: [Build-Pytorch]
    runs-on: github-poc-ci
    env:
      MLU_REQUESTS: 1
    steps:
      - name: Build dipu diopi-latest-target
        run: |
          ssh ${CLUSTER_CAMB} """
          set -e
          cd ${CAMB_CI_PATH}/${GITHUB_RUN_NUMBER}/ && rm -rf ${GITHUB_JOB} && cp -R source-main ${GITHUB_JOB}  && cd ${GITHUB_JOB}
          export PYTORCH_DIR=${CAMB_TORCH_BASE_DIR}/${PYTORCH_COMMIT}
          source scripts/ci/camb/ci_camb_env.sh
          srun --job-name=${GITHUB_JOB} --partition=${SLURM_PAR_CAMB} --time=40 \
          --gres=mlu:${MLU_REQUESTS} bash scripts/ci/camb/ci_camb_script.sh build_dipu \
          || ( cd ${CAMB_CI_PATH}/${GITHUB_RUN_NUMBER}/ && rm -rf ${GITHUB_JOB} && exit 1 )
          """

  Test-Camb-Diopi-Latest-Target:
    name: test-camb-diopi-latest-target
    needs: [Build-POC-Camb-Diopi]
    runs-on: github-poc-ci
    env:
      MLU_REQUESTS: 1
    steps:
      - name: Run-test
        run: |
          ssh ${CLUSTER_CAMB} """
          set -e
<<<<<<< HEAD
          cd ${NFS_PATH}/${GITHUB_RUN_NUMBER}/ && cd Build-POC-Camb-Diopi
          export PYTORCH_DIR=${PYTORCH_BASE_DIR}/${PYTORCH_COMMIT}
          source scripts/ci_camb_env.sh
          srun --job-name=${GITHUB_JOB} --partition=${SLURM_PAR_CAMB} --time=40 --gres=mlu:${MLU_REQUESTS} sh tests/run_camb_tests.sh && rm -rf Build-POC-Camb-Diopi \
          || ( cd ${NFS_PATH}/${GITHUB_RUN_NUMBER}/ && rm -rf Build-POC-Camb-Diopi && exit 1 )
=======
          cd ${CAMB_CI_PATH}/${GITHUB_RUN_NUMBER}/ && cd Build-POC-Camb-Diopi
          export PYTORCH_DIR=${CAMB_TORCH_BASE_DIR}/${PYTORCH_COMMIT}
          source scripts/ci/camb/ci_camb_env.sh
          srun --job-name=${GITHUB_JOB} --partition=${SLURM_PAR_CAMB} --time=40 --gres=mlu:${MLU_REQUESTS} sh tests/run_camb_tests.sh && rm -rf Build-POC-Camb-Diopi \
          || ( cd ${CAMB_CI_PATH}/${GITHUB_RUN_NUMBER}/ && rm -rf Build-POC-Camb-Diopi && exit 1 )
>>>>>>> 261e948b
          """

  Test-One-Iter-Camb:
    name: test-one-iter-camb
    needs: [Build-POC-Camb]
    runs-on: github-poc-ci
    env:
      MLU_REQUESTS: 1
    steps:
      - name: clone-repos
        run: |
          cd ${GITHUB_WORKSPACE} && rm -rf dipu && git clone https://github.com/DeepLink-org/dipu.git && cd dipu
          if [ $GITHUB_EVENT_NAME == "pull_request" ]; then
            git checkout ${{ github.event.pull_request.head.sha }} && git merge --no-edit origin/${{ github.base_ref }}
          else
            git checkout ${{ github.sha }}
          fi
          rm -rf mmlab_pack && mkdir -p mmlab_pack && cd mmlab_pack
          bash ../scripts/ci/ci_one_iter.sh clone
          cd ..
          rsync -a --include='mmlab_pack/***'  --exclude='*' ./ ${CLUSTER_CAMB}:${CAMB_CI_PATH}/${GITHUB_RUN_NUMBER}/Build-POC-Camb/


      - name: build-some-env
        run: |
          ssh ${CLUSTER_CAMB} """
          set -e
          cd ${CAMB_CI_PATH}/${GITHUB_RUN_NUMBER}/Build-POC-Camb
          export PYTORCH_DIR=${CAMB_TORCH_BASE_DIR}/${PYTORCH_COMMIT}
          echo "pytorch dir: \${PYTORCH_DIR}"
          source scripts/ci/camb/ci_camb_env.sh
          basic_path=${CAMB_CI_PATH}/${GITHUB_RUN_NUMBER}/Build-POC-Camb/mmlab_pack
          export PYTHONPATH=\${basic_path}/mmengine:\$PYTHONPATH
          export PYTHONPATH=\${basic_path}/mmcv:\$PYTHONPATH
          export PYTHONPATH=\${pwd}:\$PYTHONPATH
          cd mmlab_pack
          srun --job-name=${GITHUB_RUN_NUMBER}_${GITHUB_JOB} --partition=${SLURM_PAR_CAMB} --gres=mlu:${MLU_REQUESTS} sh ../scripts/ci/ci_one_iter.sh build_camb
          """

      - name: run-one-iter-tools
        run: |
          ssh ${CLUSTER_CAMB} """
          set -e
          cd ${CAMB_CI_PATH}/${GITHUB_RUN_NUMBER}/Build-POC-Camb
          export PYTORCH_DIR=${CAMB_TORCH_BASE_DIR}/${PYTORCH_COMMIT}
          echo "pytorch dir: \${PYTORCH_DIR}"
          source scripts/ci/camb/ci_camb_env.sh
          basic_path=${CAMB_CI_PATH}/${GITHUB_RUN_NUMBER}/Build-POC-Camb/mmlab_pack
          source scripts/ci/ci_one_iter.sh export_pythonpath_camb \${basic_path}
          cd mmlab_pack
          sh ../scripts/ci/camb/ci_camb_run_one_iter.sh ${GITHUB_JOB} ${SLURM_PAR_CAMB} ${MLU_REQUESTS} && rm -rf one_iter_data || (rm -rf one_iter_data && exit 1)
          """

  Clone:
    name: clone code on cuda
    needs: [Rsync]
    runs-on: tps-pytorch-ci
    steps:
      - name: clone repo
        run: |
          set -e
          mkdir -p ${NV_CI_PATH}
          cd ${NV_CI_PATH} && find ${NV_CI_PATH}/ -maxdepth 1 -ctime 1 -type d |xargs rm -rf
          rm -rf ${GITHUB_RUN_NUMBER} && mkdir -p ${GITHUB_RUN_NUMBER} && cd ${GITHUB_RUN_NUMBER}
          rm -rf dipu && git clone https://github.com/DeepLink-org/dipu.git && cd dipu
          if [ $GITHUB_EVENT_NAME == "pull_request" ]; then
            git checkout ${{ github.event.pull_request.head.sha }} && git merge --no-edit origin/${{ github.base_ref }}
          else
            git checkout ${{ github.sha }}
          fi
          cd ${NV_CI_PATH}/${GITHUB_RUN_NUMBER} && cp -R dipu dipu_diopi
    
          cd ${NV_CI_PATH}/${GITHUB_RUN_NUMBER}/dipu_diopi/third_party && rm -rf DIOPI && git clone https://github.com/DeepLink-org/DIOPI.git
          if [ $GITHUB_EVENT_NAME == "pull_request" ]; then
            cd ./DIOPI && git checkout ${{ github.base_ref }}
          fi

          cd ${NV_CI_PATH}/${GITHUB_RUN_NUMBER}/dipu && rm -rf third_party/DIOPI && git submodule update --init --recursive
          rm -rf mmlab_pack && mkdir -p mmlab_pack && cd mmlab_pack
          bash ../scripts/ci/ci_one_iter.sh clone

  Build-POC-Cuda:
    name: Build dipu cuda
    needs: [Clone]
    runs-on: tps-pytorch-ci
    steps:
      - name: Build dipu
        run: |
          set -e
          cd ${NV_CI_PATH}/${GITHUB_RUN_NUMBER} && rm -rf ${GITHUB_JOB} && cp -R dipu ${GITHUB_JOB}  && cd ${GITHUB_JOB}
          source scripts/ci/nv/ci_nv_env.sh
          bash scripts/ci/nv/ci_nv_script.sh build_dipu \
          || ( cd ${NV_CI_PATH}/${GITHUB_RUN_NUMBER}/ && rm -rf ${GITHUB_JOB} && exit 1 )

  Test-Cuda-Diopi:
    name: test-cuda-diopi
    needs: [Build-POC-Cuda]
    runs-on: tps-pytorch-ci
    steps:
      - name: Run-test
        run: |
          set -e
          cd ${NV_CI_PATH}/${GITHUB_RUN_NUMBER}/ && cd Build-POC-Cuda
          source scripts/ci/nv/ci_nv_env.sh
          sh tests/run_nv_tests.sh

  Build-POC-Cuda-Diopi:
    name: Build dipu cuda diopi-latest-target
    needs: [Clone]
    runs-on: tps-pytorch-ci
    steps:
      - name: Build dipu diopi-latest-target
        run: |
          set -e
          cd ${NV_CI_PATH}/${GITHUB_RUN_NUMBER} && rm -rf ${GITHUB_JOB} && cp -R dipu_diopi ${GITHUB_JOB}  && cd ${GITHUB_JOB}
          source scripts/ci/nv/ci_nv_env.sh
          bash scripts/ci/nv/ci_nv_script.sh build_dipu \
          || ( cd ${NV_CI_PATH}/${GITHUB_RUN_NUMBER}/ && rm -rf ${GITHUB_JOB} && exit 1 )

  Test-Cuda-Diopi-Latest-Target:
    name: test-cuda-diopi-latest-target
    needs: [Build-POC-Cuda-Diopi]
    runs-on: tps-pytorch-ci
    steps:
      - name: Run-test
        run: |
          set -e
          cd ${NV_CI_PATH}/${GITHUB_RUN_NUMBER}/ && cd Build-POC-Cuda-Diopi
          source scripts/ci/nv/ci_nv_env.sh
          sh tests/run_nv_tests.sh && cd ${NV_CI_PATH}/${GITHUB_RUN_NUMBER}/ && rm -rf Build-POC-Cuda-Diopi \
          || ( cd ${NV_CI_PATH}/${GITHUB_RUN_NUMBER}/ && rm -rf Build-POC-Cuda-Diopi && exit 1 )

  Test-One-Iter_Cuda:
    name: test-one-iter-cuda
    needs: [Build-POC-Cuda]
    runs-on: tps-pytorch-ci
    steps:
      - name: build some env
        run: |
          set -e
          cd ${NV_CI_PATH}/${GITHUB_RUN_NUMBER}/ && cd Build-POC-Cuda
          source scripts/ci/nv/ci_nv_env.sh
          basic_path=${NV_CI_PATH}/${GITHUB_RUN_NUMBER}/Build-POC-Cuda/mmlab_pack
          export PYTHONPATH=${basic_path}/mmengine:$PYTHONPATH
          export PYTHONPATH=${basic_path}/mmcv:$PYTHONPATH
          export PYTHONPATH=${pwd}:$PYTHONPATH
          cd mmlab_pack
          bash ../scripts/ci/ci_one_iter.sh build_cuda

      - name: run-one-iter-tools
        run: |
          set -e
          cd ${NV_CI_PATH}/${GITHUB_RUN_NUMBER}/ && cd Build-POC-Cuda
          source scripts/ci/nv/ci_nv_env.sh
          basic_path=${NV_CI_PATH}/${GITHUB_RUN_NUMBER}/Build-POC-Cuda/mmlab_pack
          source scripts/ci/ci_one_iter.sh export_pythonpath_cuda ${basic_path}
          echo  "python path : $PYTHONPATH"
<<<<<<< HEAD
          python scripts/ci_nv_run_one_iter.py && rm -rf one_iter_data || (rm -rf one_iter_data && exit 1)
=======
          cd mmlab_pack
          bash ../scripts/ci/nv/ci_nv_run_one_iter.sh && rm -rf one_iter_data || (rm -rf one_iter_data && exit 1)
>>>>>>> 261e948b
<|MERGE_RESOLUTION|>--- conflicted
+++ resolved
@@ -170,19 +170,11 @@
         run: |
           ssh ${CLUSTER_CAMB} """
           set -e
-<<<<<<< HEAD
-          cd ${NFS_PATH}/${GITHUB_RUN_NUMBER}/ && cd Build-POC-Camb-Diopi
-          export PYTORCH_DIR=${PYTORCH_BASE_DIR}/${PYTORCH_COMMIT}
-          source scripts/ci_camb_env.sh
-          srun --job-name=${GITHUB_JOB} --partition=${SLURM_PAR_CAMB} --time=40 --gres=mlu:${MLU_REQUESTS} sh tests/run_camb_tests.sh && rm -rf Build-POC-Camb-Diopi \
-          || ( cd ${NFS_PATH}/${GITHUB_RUN_NUMBER}/ && rm -rf Build-POC-Camb-Diopi && exit 1 )
-=======
           cd ${CAMB_CI_PATH}/${GITHUB_RUN_NUMBER}/ && cd Build-POC-Camb-Diopi
           export PYTORCH_DIR=${CAMB_TORCH_BASE_DIR}/${PYTORCH_COMMIT}
           source scripts/ci/camb/ci_camb_env.sh
           srun --job-name=${GITHUB_JOB} --partition=${SLURM_PAR_CAMB} --time=40 --gres=mlu:${MLU_REQUESTS} sh tests/run_camb_tests.sh && rm -rf Build-POC-Camb-Diopi \
           || ( cd ${CAMB_CI_PATH}/${GITHUB_RUN_NUMBER}/ && rm -rf Build-POC-Camb-Diopi && exit 1 )
->>>>>>> 261e948b
           """
 
   Test-One-Iter-Camb:
@@ -340,9 +332,5 @@
           basic_path=${NV_CI_PATH}/${GITHUB_RUN_NUMBER}/Build-POC-Cuda/mmlab_pack
           source scripts/ci/ci_one_iter.sh export_pythonpath_cuda ${basic_path}
           echo  "python path : $PYTHONPATH"
-<<<<<<< HEAD
-          python scripts/ci_nv_run_one_iter.py && rm -rf one_iter_data || (rm -rf one_iter_data && exit 1)
-=======
           cd mmlab_pack
-          bash ../scripts/ci/nv/ci_nv_run_one_iter.sh && rm -rf one_iter_data || (rm -rf one_iter_data && exit 1)
->>>>>>> 261e948b
+          bash ../scripts/ci/nv/ci_nv_run_one_iter.sh && rm -rf one_iter_data || (rm -rf one_iter_data && exit 1)