name: dipu_poc  ci
on:
  workflow_dispatch:
  push:
    branches:
      - '**'
  pull_request:
    branches:
      - 'main'

env:
  NFS_PATH: '/mnt/lustre/share/parrotsci/github/cibuild/${{ github.repository }}'
  SLURM_PAR_CAMB: ${{ secrets.SLURM_PAR_CAMB }}
  CLUSTER_CAMB: CAMB
  PYTORCH_BASE_DIR: '/mnt/lustre/share/parrotsci/github/cibuild/pytorchbase'
  CI_BUILD_FLAG: "ci_build_flag"
  PYTORCH_COMMIT: ${{ vars.PYTORCH_COMMIT }}  # pytorch tag 2.0
  MMCV_VERSION: v2.0.0
  MMENGINE_VERSION: v0.7.3
  MMPRETRAIN_VERSION: dipu_v1.0.0rc7_one_iter_tool
  NV_PVC_PATH: '/nvme/share/share/github/cibuild/${{ github.repository }}'
  NV_SOURCE_PATH: '/nvme/share/share/github/sourcecode'

jobs:
  Rsync:
    name: Rsync code
    runs-on: github-poc-ci
    steps:
      - name: clone repo
        run: |
          cd ${GITHUB_WORKSPACE} && rm -rf dipu_poc && git clone https://github.com/DeepLink-org/dipu_poc.git && cd dipu_poc
          if [ $GITHUB_EVENT_NAME == "pull_request" ]; then
          git checkout ${{ github.event.pull_request.head.sha }} && git merge --no-edit main
          else
          git checkout ${{ github.sha }} &&  git merge --no-edit main
          fi
<<<<<<< HEAD
          cd third_party/DIOPI && git fetch origin && git submodule update --init --recursive
=======
          rm -rf third_party/DIOPI
          git submodule update --init --recursive
>>>>>>> c6daa7a9
      - name: ci interruptible and support pr ci
        run: |
          cd ${GITHUB_WORKSPACE}/dipu_poc && bash scripts/ci_interruptible.sh
        env:
          GITHUB_TOKEN: "${{ secrets.CI_TOKEN }}"
      - name: Rsync to Server
        run: |
          echo ${GITHUB_WORKSPACE}
          cd /home/autolink/rsync/sourcecode/pytorch && git checkout master && git pull \
          && git checkout ${PYTORCH_COMMIT} && git submodule update --init --recursive
          ssh ${CLUSTER_CAMB} "mkdir -p ${NFS_PATH}/${GITHUB_RUN_NUMBER}/source"
          rsync -a --delete ${GITHUB_WORKSPACE}/dipu_poc/ ${CLUSTER_CAMB}:${NFS_PATH}/${GITHUB_RUN_NUMBER}/source/
          result=`ssh ${CLUSTER_CAMB} """
                  mkdir -p ${PYTORCH_BASE_DIR}/${PYTORCH_COMMIT}
                  cd ${PYTORCH_BASE_DIR}/${PYTORCH_COMMIT}
                  if [ ! -f ${CI_BUILD_FLAG} ]; then
                    touch ${CI_BUILD_FLAG}
                  fi
                  cat ${CI_BUILD_FLAG}
                  """`
          echo "result:${result}"
          if [ "${result}x" = "${PYTORCH_COMMIT}"x ]; then
            echo "pytorch:${PYTORCH_BASE_DIR}/${PYTORCH_COMMIT} exist."
          else
            echo "pytorch not exist, copy pytorch to ${PYTORCH_BASE_DIR}/${PYTORCH_COMMIT}"
            ssh ${CLUSTER_CAMB} "rm -rf ${PYTORCH_BASE_DIR}/${PYTORCH_COMMIT}"
            rsync -a --delete /home/autolink/rsync/sourcecode/pytorch/* ${CLUSTER_CAMB}:${PYTORCH_BASE_DIR}/${PYTORCH_COMMIT}/
          fi

  # Lint-C-Python:
  #   name: Lint c python
  #   runs-on: github-poc-ci
  #   needs: [Rsync]
  #   env:
  #     MLU_REQUESTS: 0
  #   steps:
  #     - name: lint-c-python
  #       run: |
  #         ssh ${CLUSTER_CAMB} """
  #         set -e
  #         cd ${NFS_PATH}/ && ls -al && find ${NFS_PATH}/ -maxdepth 1 -ctime 1 -type d |xargs rm -rf
  #         source /mnt/lustre/share/platform/env/${ENV_NAME}
  #         cd ${NFS_PATH}/${GITHUB_RUN_NUMBER} && rm -rf ${GITHUB_JOB} && cp -R source ${GITHUB_JOB} && cd ${GITHUB_JOB}
  #         srun --job-name=${GITHUB_JOB} --partition=${SLURM_PAR_CAMB} bash scripts/ci_lint.sh py-lint &&
  #         bash scripts/ci_lint.sh cpp-lint &&  cd ${NFS_PATH}/${GITHUB_RUN_NUMBER}/ && rm -rf ${GITHUB_JOB} || ( cd ${NFS_PATH}/${GITHUB_RUN_NUMBER}/ && rm -rf ${GITHUB_JOB} && exit 1 )
  #         """

  Build-Pytorch:
    name: Build pytorch
    needs: [Rsync]
    runs-on: github-poc-ci
    env:
      MLU_REQUESTS: 0
    steps:
      - name: Build pytorch
        run: |
          ssh ${CLUSTER_CAMB} """
          set -e
          cd ${NFS_PATH}/${GITHUB_RUN_NUMBER}/source
          source scripts/ci_camb_env.sh
          cd ${PYTORCH_BASE_DIR}/${PYTORCH_COMMIT}
          echo "pwd: $(pwd)"
          if [ -f ${CI_BUILD_FLAG} ]; then
            echo "${PYTORCH_BASE_DIR}/${PYTORCH_COMMIT} has been successfully compiled."
          else
            mkdir -p build && make clean
            export CMAKE_PREFIX_PATH=${CONDA_PREFIX:-"$(dirname $(which conda))/../"}
            BUILD_BINARY=0 USE_PRECOMPILED_HEADERS=1 BUILD_TEST=0
            srun --job-name=${GITHUB_JOB} --partition=${SLURM_PAR_CAMB} --time=40 \
            --gres=mlu:${MLU_REQUESTS} python setup.py install --prefix=./install_path
            echo "${PYTORCH_COMMIT}" > ${CI_BUILD_FLAG}
          fi
          """

  Build-POC-Camb:
    name: Build diopi_poc camb
    needs: [Build-Pytorch]
    runs-on: github-poc-ci
    env:
      MLU_REQUESTS: 1
    steps:
      - name: Build diopi-poc
        run: |
          ssh ${CLUSTER_CAMB} """
          set -e
          cd ${NFS_PATH}/${GITHUB_RUN_NUMBER}/ && rm -rf ${GITHUB_JOB} && cp -R source ${GITHUB_JOB}  && cd ${GITHUB_JOB}
          export PYTORCH_DIR=${PYTORCH_BASE_DIR}/${PYTORCH_COMMIT}
          source scripts/ci_camb_env.sh
          srun --job-name=${GITHUB_JOB} --partition=${SLURM_PAR_CAMB} --time=40 \
          --gres=mlu:${MLU_REQUESTS} bash scripts/ci_camb_script.sh build_dipu \
          || ( cd ${NFS_PATH}/${GITHUB_RUN_NUMBER}/ && rm -rf ${GITHUB_JOB} && exit 1 )
          """

  Test-Camb:
    name: test-camb
    needs: [Build-POC-Camb]
    runs-on: github-poc-ci
    env:
      MLU_REQUESTS: 1
    steps:
      - name: Run-test
        run: |
          ssh ${CLUSTER_CAMB} """
          set -e
          cd ${NFS_PATH}/${GITHUB_RUN_NUMBER}/ && cd Build-POC-Camb
          export PYTORCH_DIR=${PYTORCH_BASE_DIR}/${PYTORCH_COMMIT}
          source scripts/ci_camb_env.sh
          srun --job-name=${GITHUB_JOB} --partition=${SLURM_PAR_CAMB} --time=40 --gres=mlu:${MLU_REQUESTS} sh tests/run_camb_tests.sh
          """

  Test-One-Iter:
    name: test-one-iter
    needs: [Build-POC-Camb]
    runs-on: github-poc-ci
    env:
      MLU_REQUESTS: 1
    steps:
      - name: clone-repos
        run: |
          cd ${GITHUB_WORKSPACE}
          rm -rf SMART && git clone -b ywt/one_iter_tool_for_mmcv_2.0 https://github.com/ParrotsDL/SMART.git
          rm -rf mmpretrain && git clone -b ${MMPRETRAIN_VERSION} https://github.com/DeepLink-org/mmpretrain.git
          rm -rf mmcv && git clone -b ${MMCV_VERSION} https://github.com/open-mmlab/mmcv.git
          rm -rf mmengine && git clone -b ${MMENGINE_VERSION} https://github.com/open-mmlab/mmengine.git
          rsync -a --include='mmcv/***' --include='mmpretrain/***' --include='mmengine/***' --include='SMART/***' --exclude='*' ${GITHUB_WORKSPACE}/ ${CLUSTER_CAMB}:${NFS_PATH}/${GITHUB_RUN_NUMBER}/Build-POC-Camb/

      - name: run-one-iter-tools
        run: |
          ssh ${CLUSTER_CAMB} """
          set -e
          cd ${NFS_PATH}/${GITHUB_RUN_NUMBER}/ && cd Build-POC-Camb
          export PYTORCH_DIR=${PYTORCH_BASE_DIR}/${PYTORCH_COMMIT}
          source scripts/ci_camb_env.sh
          export PYTHONPATH=${NFS_PATH}/${GITHUB_RUN_NUMBER}/Build-POC-Camb/mmengine:${NFS_PATH}/${GITHUB_RUN_NUMBER}/Build-POC-Camb/mmcv:${NFS_PATH}/${GITHUB_RUN_NUMBER}/Build-POC-Camb/SMART/tools/one_iter_tool/one_iter:$PYTHONPATH
          srun --job-name=${GITHUB_JOB} --partition=${SLURM_PAR_CAMB}  --gres=mlu:${MLU_REQUESTS} sh scripts/ci_camb_one_iter.sh
          """


  Clone:
    name: clone code on cuda
    needs: [Rsync]
    runs-on: tps-pytorch-ci
    steps:
      - name: clone repo
        run: |
          set -e
          cd ${NV_PVC_PATH} && find ${NV_PVC_PATH}/ -maxdepth 1 -ctime 1 -type d |xargs rm -rf
          rm -rf ${GITHUB_RUN_NUMBER} && mkdir -p ${GITHUB_RUN_NUMBER} && cd ${GITHUB_RUN_NUMBER}
          rm -rf dipu_poc && git clone https://github.com/DeepLink-org/dipu_poc.git && cd dipu_poc
          if [ $GITHUB_EVENT_NAME == "pull_request" ]; then
          git checkout ${{ github.event.pull_request.head.sha }} && git merge --no-edit main
          else
          git checkout ${{ github.sha }} &&  git merge --no-edit main
          fi
<<<<<<< HEAD
          cd third_party/DIOPI && git fetch origin && git submodule update --init --recursive
=======
          rm -rf third_party/DIOPI
          git submodule update --init --recursive
>>>>>>> c6daa7a9
          cd ${NV_PVC_PATH}/${GITHUB_RUN_NUMBER}/dipu_poc
          rm -rf SMART && git clone -b ywt/one_iter_tool_for_mmcv_2.0 https://github.com/ParrotsDL/SMART.git
          rm -rf mmpretrain && git clone -b ${MMPRETRAIN_VERSION} https://github.com/DeepLink-org/mmpretrain.git
          rm -rf mmcv && git clone -b ${MMCV_VERSION} https://github.com/open-mmlab/mmcv.git
          rm -rf mmengine && git clone -b ${MMENGINE_VERSION} https://github.com/open-mmlab/mmengine.git

  Build-POC-Cuda:
    name: Build diopi_poc cuda
    needs: [Clone]
    runs-on: tps-pytorch-ci
    steps:
      - name: Build diopi-poc
        run: |
          set -e
          cd ${NV_PVC_PATH}/${GITHUB_RUN_NUMBER} && rm -rf ${GITHUB_JOB} && cp -R dipu_poc ${GITHUB_JOB}  && cd ${GITHUB_JOB}
          pwd
          echo "%{GITHUB_JOB}"
          ls -al
          source scripts/ci_nv_env.sh
          bash scripts/ci_nv_script.sh build_dipu \
          || ( cd ${NV_PVC_PATH}/${GITHUB_RUN_NUMBER}/ && rm -rf ${GITHUB_JOB} && exit 1 )

  Test-Cuda:
    name: test-cuda
    needs: [Build-POC-Cuda]
    runs-on: tps-pytorch-ci
    steps:
      - name: Run-test
        run: |
          set -e
          cd ${NV_PVC_PATH}/${GITHUB_RUN_NUMBER}/ && cd Build-POC-Cuda
          source scripts/ci_nv_env.sh
          sh tests/run_nv_tests.sh

  Test-One-Iter_Cuda:
    name: test-one-iter-cuda
    needs: [Build-POC-Cuda]
    runs-on: tps-pytorch-ci
    steps:
      - name: run-one-iter-tools
        run: |
          set -e
          cd ${NV_PVC_PATH}/${GITHUB_RUN_NUMBER}/ && cd Build-POC-Cuda
          source scripts/ci_nv_env.sh
          export PYTHONPATH=${NV_PVC_PATH}/${GITHUB_RUN_NUMBER}/Build-POC-Cuda/mmpretrain:${NV_PVC_PATH}/${GITHUB_RUN_NUMBER}/Build-POC-Cuda/mmengine:${NV_PVC_PATH}/${GITHUB_RUN_NUMBER}/Build-POC-Cuda/mmcv:${NV_PVC_PATH}/${GITHUB_RUN_NUMBER}/Build-POC-Cuda/SMART/tools/one_iter_tool/one_iter:$PYTHONPATH
          bash scripts/ci_nv_one_iter.sh \<|MERGE_RESOLUTION|>--- conflicted
+++ resolved
@@ -34,12 +34,8 @@
           else
           git checkout ${{ github.sha }} &&  git merge --no-edit main
           fi
-<<<<<<< HEAD
-          cd third_party/DIOPI && git fetch origin && git submodule update --init --recursive
-=======
           rm -rf third_party/DIOPI
           git submodule update --init --recursive
->>>>>>> c6daa7a9
       - name: ci interruptible and support pr ci
         run: |
           cd ${GITHUB_WORKSPACE}/dipu_poc && bash scripts/ci_interruptible.sh
@@ -194,12 +190,8 @@
           else
           git checkout ${{ github.sha }} &&  git merge --no-edit main
           fi
-<<<<<<< HEAD
-          cd third_party/DIOPI && git fetch origin && git submodule update --init --recursive
-=======
           rm -rf third_party/DIOPI
           git submodule update --init --recursive
->>>>>>> c6daa7a9
           cd ${NV_PVC_PATH}/${GITHUB_RUN_NUMBER}/dipu_poc
           rm -rf SMART && git clone -b ywt/one_iter_tool_for_mmcv_2.0 https://github.com/ParrotsDL/SMART.git
           rm -rf mmpretrain && git clone -b ${MMPRETRAIN_VERSION} https://github.com/DeepLink-org/mmpretrain.git
