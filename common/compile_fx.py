--- conflicted
+++ resolved
@@ -109,19 +109,12 @@
             backend=backend,
         )
 
-<<<<<<< HEAD
-    return aot_autograd(
-        fw_compiler=fw_compiler,
-        bw_compiler=bw_compiler,
-        decompositions=select_decomp_table(),
-=======
     from torch._inductor.decomposition import select_decomp_table
     decompositions = select_decomp_table()
     return aot_autograd(
         fw_compiler=fw_compiler,
         bw_compiler=bw_compiler,
         decompositions=decompositions
->>>>>>> b35a0dd3
     )(model_, example_inputs_)
 
 def count_tangents(fx_g: torch.fx.GraphModule):
