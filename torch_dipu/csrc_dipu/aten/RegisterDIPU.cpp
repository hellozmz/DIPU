--- conflicted
+++ resolved
@@ -210,8 +210,6 @@
   return dnative::nll_loss_backward_out_grad_input(grad_output, self, target, weight, reduction, ignore_index, total_weight, grad_input);
 }
 
-<<<<<<< HEAD
-=======
 ::std::tuple<at::Tensor &,at::Tensor &> wrapper_max_pool2d_with_indices_out_out(const at::Tensor & self, at::IntArrayRef kernel_size, at::IntArrayRef stride, at::IntArrayRef padding, at::IntArrayRef dilation, bool ceil_mode, at::Tensor & out, at::Tensor & indices) {
   return dnative::max_pool2d_with_indices_out(self, kernel_size, stride, padding, dilation, ceil_mode, out, indices);
 }
@@ -246,26 +244,6 @@
 
 }  // inner anonymous namespace
 
-static void dipu_fallback(const c10::OperatorHandle& op, DispatchKeySet dispatch_keys,
-    torch::jit::Stack* stack) {
-  const auto name = c10::toString(op.operator_name());
-  std::cout << "fallback to cpu, name=" << c10::toString(op.operator_name()) << std::endl;
-  at::native::cpu_fallback(op, stack);
-}
-
-// Temporarily not implement 'sub-dispatch from box' (from torch box func -> ourself unbox func)
-// which described in design doc.
-// because: 1. it need many add type trait code. 2. pytorch seems are sorting out infer and other pre/post code.
-// so we shouldn't created a new preprocess logic?
-//so just do a simple runtime cpu fallback to support diopi func loss
-#define DIOPI_ATEN_FUNC(opname, diopiFunc, wapperFunc) do {           \
-    if (reinterpret_cast<void*>(diopiFunc) != nullptr) {                \
-        m.impl(opname, TORCH_FN(wapperFunc));                           \
-    }  else {                                                           \
-        m.impl(opname, torch::CppFunction::makeFromBoxedFunction<&dipu_fallback>());  \
-    }                                                                   \
-} while (false);
->>>>>>> afd1ba71
 
 TORCH_LIBRARY_IMPL(_, DIPU_DEVICE_TYPE_MACRO, m) {
     m.fallback(torch::CppFunction::makeFromBoxedFunction<&dipu_fallback>());
@@ -285,13 +263,8 @@
   m.impl("_local_scalar_dense", TORCH_FN(wrapper_DIPU___local_scalar_dense));
 
   // register fallback if dipu func not exists
-<<<<<<< HEAD
-  //DIOPI_ATEN_FUNC("add.out", diopiAdd, wrapperTensorAddOut);
-=======
-  DIOPI_ATEN_FUNC("add.out", diopiAdd, wrapperTensorAddOut);
   DIOPI_ATEN_FUNC("add.Scalar", diopiAddScalar, wrapper_Scalar_add);
   DIOPI_ATEN_FUNC("add_.Scalar", diopiAddInpScalar, wrapper_Scalar_add_);
->>>>>>> afd1ba71
   DIOPI_ATEN_FUNC("relu", diopiRelu, wrapperRelu);
   DIOPI_ATEN_FUNC("threshold_backward.grad_input", diopiThresholdBackward, wrapper_threshold_backward_out_grad_input);
   DIOPI_ATEN_FUNC("relu_", diopiReluInp, wrapperReluInp);
@@ -338,6 +311,4 @@
   DIOPI_ATEN_FUNC("linear", diopiLinearBackward, wrapper_linear);
 }
 
-}  // inner anonymous namespace
-
 }  //end ns at