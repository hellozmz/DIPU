// Copyright (c) 2023, DeepLink.

#pragma once
#include <cuda.h>
#include <cuda_runtime.h>
<<<<<<< HEAD
#include <nccl.h>
=======
#include <c10/util/Exception.h>
>>>>>>> 723876a1

#include <csrc_dipu/common.h>

namespace dipu {

#define DIPU_CALLCUDA(Expr)                                                     \
{                                                                               \
    cudaError_t ret = Expr;                                                     \
    if (ret != ::cudaSuccess) {                                                 \
        TORCH_CHECK(false, "call cuda error, expr = ", #Expr, ", ret = ", ret); \
    }                                                                           \
}

using deviceStream_t = cudaStream_t;
#define deviceDefaultStreamLiteral cudaStreamLegacy
using deviceEvent_t = cudaEvent_t;

using diclComm_t = ncclComm_t;
using commUniqueId = ncclUniqueId;

}




<|MERGE_RESOLUTION|>--- conflicted
+++ resolved
@@ -3,11 +3,9 @@
 #pragma once
 #include <cuda.h>
 #include <cuda_runtime.h>
-<<<<<<< HEAD
 #include <nccl.h>
-=======
+
 #include <c10/util/Exception.h>
->>>>>>> 723876a1
 
 #include <csrc_dipu/common.h>
 
