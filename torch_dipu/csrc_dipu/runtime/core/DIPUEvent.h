--- conflicted
+++ resolved
@@ -3,12 +3,8 @@
 
 #include "DIPUStream.h"
 #include "DIPUGuard.h"
-<<<<<<< HEAD
 #include "DIPUEventPool.h"
 #include <csrc_dipu/runtime/device/deviceapis.h>
-=======
-#include <csrc_dipu/runtime/devproxy/deviceproxy.h>
->>>>>>> d63de78d
 #include <cstdint>
 #include <utility>
 
@@ -33,11 +29,7 @@
     try {
       if (is_created_) {
         DIPUGuard guard(device_index_);
-<<<<<<< HEAD
         restoreEventToPool(event_);
-=======
-        devproxy::destroyEvent(event_);
->>>>>>> d63de78d
       }
     } catch (...) { /* No throw */ }
   }
@@ -128,11 +120,7 @@
   void createEvent(c10::DeviceIndex device_index) {
     device_index_ = device_index;
     DIPUGuard guard(device_index_);
-<<<<<<< HEAD
     getEventFromPool(event_);
-=======
-    devproxy::createEvent(&event_);
->>>>>>> d63de78d
     is_created_ = true;
   }
 
