#include "DIPUGlobals.h"
#include "csrc_dipu/runtime/core/allocator/DIPUCachingAllocator.h"
#include "csrc_dipu/runtime/core/DIPUEventPool.h"
#include "csrc_dipu/runtime/core/DIPUGeneratorImpl.h"
#include "csrc_dipu/aten/RegisterDIPU.hpp"
#include <iostream>
#include <ctime>
#include <atomic>
namespace dipu {

const char* getDipuCommitId() {
  return DIPU_GIT_HASH;
}

static void printPromptAtStartup() {
  auto time = std::time(nullptr);
  std::string time_str = std::ctime(&time);
  std::cout << time_str.substr(0, time_str.size() - 1) << " dipu | git hash:" << getDipuCommitId() << std::endl;
}

static void initResourceImpl() {
  static std::atomic_bool called(false);
  if (called == true) {
    return;
  }
  called = true;

  printPromptAtStartup();
  devproxy::initializeVendor();
  initCachedAllocator();
  at::DIPUOpRegister::register_op();
}

<<<<<<< HEAD
static void releaseAllResourcesImpl() {
  static std::atomic_bool called(false);
  if (called == true) {
    return;
  }
  called = true;
=======
void releaseAllResources() {
  releaseAllGenerator();
>>>>>>> 78362d49
  releaseAllDeviceMem();
  releaseAllEvent();
  devproxy::finalizeVendor();
}

namespace {
  class DIPUIniter {
  public:
    DIPUIniter() {
      initResourceImpl();
    }

    ~DIPUIniter() {
      releaseAllResourcesImpl();
    }
  };
} // namespace

void initResource() {
 initResourceImpl();
 /* In some cases(eg: spawn process), the resource cleanup function we registered will not be executed,
    so we use the destructor of the static variable in the function here just in case. */
 static DIPUIniter initer;
}

void releaseAllResources() {
 releaseAllResourcesImpl();
}

} // namespace dipu<|MERGE_RESOLUTION|>--- conflicted
+++ resolved
@@ -31,17 +31,13 @@
   at::DIPUOpRegister::register_op();
 }
 
-<<<<<<< HEAD
 static void releaseAllResourcesImpl() {
   static std::atomic_bool called(false);
   if (called == true) {
     return;
   }
   called = true;
-=======
-void releaseAllResources() {
   releaseAllGenerator();
->>>>>>> 78362d49
   releaseAllDeviceMem();
   releaseAllEvent();
   devproxy::finalizeVendor();
