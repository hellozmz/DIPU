// Copyright (c) 2023, DeepLink.
#pragma once

#include <ATen/Utils.h>
#include <c10/core/DispatchKey.h>

#define DIPU_API __attribute__ ((visibility ("default")))

#define DIPU_WEAK  __attribute__((weak))

// "default", "hidden", "protected" or "internal
#define DIPU_HIDDEN __attribute__ ((visibility ("hidden")))


typedef int32_t enum_t;

#define C10_COMPILE_TIME_MAX_DIPUS 16

#define DIPU_STRING(x) #x
#define DIPU_CODELOC __FILE__ " (" DIPU_STRING(__LINE__) ")"


#define DIPU_LOGE(fmt, ...)          \
  printf(                           \
      "[ERROR]%s,%s:%u:" #fmt "\n", \
      __FUNCTION__,                 \
      __FILE__,                     \
      __LINE__,                     \
      ##__VA_ARGS__)

#define DIPU_LOGW(fmt, ...)         \
  printf(                          \
      "[WARN]%s,%s:%u:" #fmt "\n", \
      __FUNCTION__,                \
      __FILE__,                    \
      __LINE__,                    \
      ##__VA_ARGS__)

namespace dipu {
namespace devapis {

enum class VendorDeviceType : enum_t {
  MLU,  //camb
  NPU,  //ascend
  CUDA, //cuda
  GCU,  //gcu
<<<<<<< HEAD
  STPU, //stpu
=======
  SUPA, //Biren
>>>>>>> fed6e6b9
};

constexpr const char* VendorTypeToStr(VendorDeviceType t) noexcept {
  switch (t) {
    case VendorDeviceType::MLU: return "MLU";
    case VendorDeviceType::CUDA: return "CUDA";
    case VendorDeviceType::NPU: return "NPU";
    case VendorDeviceType::GCU: return "GCU";
<<<<<<< HEAD
    case VendorDeviceType::STPU: return "STPU";
=======
    case VendorDeviceType::SUPA: return "SUPA";
>>>>>>> fed6e6b9
  }
}

enum class EventStatus: enum_t {
  PENDING,
  RUNNING,
  DEFERRED,
  READY
};

enum class OpStatus: enum_t {
  SUCCESS,
  ERR_UNKNOWN,
  ERR_NOMEM,
};

enum class MemCPKind: enum_t {
  D2H,
  H2D,
  D2D,
};

typedef enum {
  /*! The operation was successful. */
  DICL_SUCCESS = 0x0,

  /*! undefined error */
  DICL_ERR_UNDEF = 0x01000,

} diclResult_t;

} // end ns devapis

const auto DIPU_DEVICE_TYPE = at::DeviceType::PrivateUse1;

const auto DIPU_DISPATCH_KEY = c10::DispatchKey::PrivateUse1;
const auto DIPU_DISPATCH_AUTOGRAD_KEY = c10::DispatchKey::AutogradPrivateUse1;


const auto DIPU_Backend_TYPE = c10::Backend::PrivateUse1;

const auto DICL_BACKEND_NAME = "dicl";

DIPU_API bool isDeviceTensor(const at::Tensor &tensor);

} // end ns dipu

#define DIPU_DEVICE_TYPE_MACRO PrivateUse1
#define DIPU_AUTOGRAD_DEVICE_TYPE_MACRO AutogradPrivateUse1
<|MERGE_RESOLUTION|>--- conflicted
+++ resolved
@@ -44,11 +44,8 @@
   NPU,  //ascend
   CUDA, //cuda
   GCU,  //gcu
-<<<<<<< HEAD
+  SUPA, //Biren
   STPU, //stpu
-=======
-  SUPA, //Biren
->>>>>>> fed6e6b9
 };
 
 constexpr const char* VendorTypeToStr(VendorDeviceType t) noexcept {
@@ -57,11 +54,8 @@
     case VendorDeviceType::CUDA: return "CUDA";
     case VendorDeviceType::NPU: return "NPU";
     case VendorDeviceType::GCU: return "GCU";
-<<<<<<< HEAD
+    case VendorDeviceType::SUPA: return "SUPA";
     case VendorDeviceType::STPU: return "STPU";
-=======
-    case VendorDeviceType::SUPA: return "SUPA";
->>>>>>> fed6e6b9
   }
 }
 
