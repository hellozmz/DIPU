# Copyright (c) 2023, DeepLink.
import os
os.environ['CUDA_LAUNCH_BLOCKING'] = '1'
os.environ['MLU_INVOKE_BLOCKING'] = '1'
os.environ['TORCH_SHOW_CPP_STACKTRACES'] = '1'
# os.environ['DIPU_MEM_CHECK'] = '1'
# os.environ['DIPU_MEM_CHECK_MAX_BLOCK'] = '10000'
# os.environ['DIPU_MEM_CHECK_LOG_INTERVAL'] = '1000'
# os.environ['DIPU_MEM_CHECK_ENABLE_BACKTRACE'] = '1'
mockcuda = False if os.environ.get("DIPU_MOCK_CUDA", 'True').lower()=='false' else True

import torch
from typing import (Tuple, List, Union, Sequence)
from torch.types import (_int, _size, Device, Number)
from torch import Tensor

# use env to control?
from torch_dipu import _C
from torch_dipu import dipu 
from torch_dipu.dipu import *
from .dipu.distributed import apply_dist_patch
from .dipu.tensor import apply_tensor_type_patch
from .profiler.profiler import dipu_profiler, dipu_kineto_available

# mock device functions in generated/python_variable_methods.cpp 
def apply_tensor_method_patch():
    torch.Tensor.to = GetDeviceProxy(torch.Tensor.to)
    torch.Tensor.is_pinned = GetDeviceProxy(torch.Tensor.is_pinned)
    torch.Tensor.pin_memory = GetDeviceProxy(torch.Tensor.pin_memory)

    torch.Tensor.new_tensor = GetDeviceProxy(torch.Tensor.new_tensor,  pos = -1)
    torch.Tensor.new_empty = GetDeviceProxy(torch.Tensor.new_empty,  pos = -1)
    torch.Tensor.new_empty_strided = GetDeviceProxy(torch.Tensor.new_empty_strided,  pos = -1)
    torch.Tensor.new_full = GetDeviceProxy(torch.Tensor.new_full,  pos = -1)
    torch.Tensor.new_ones = GetDeviceProxy(torch.Tensor.new_ones,  pos = -1)
    torch.Tensor.new_zeros = GetDeviceProxy(torch.Tensor.new_zeros,  pos = -1)
    # --- add other device func
    # legacy api
    torch.Tensor.new =  GetDeviceProxy(torch.Tensor.new,  pos = -1)

    torch.Tensor.dipu = GetDeviceProxy(_C.dipu)
    torch.Tensor.is_dipu = GetDeviceProxy(_C.is_dipu)
    if mockcuda:
        torch.Tensor.cuda = torch.Tensor.dipu
        torch.Tensor.is_cuda = torch.Tensor.is_dipu


# mock device functions in generated/python_torch_functionsEverything.cpp
def apply_torch_function_patch():
    torch._C._nn._parse_to = GetDeviceProxy(torch._C._nn._parse_to, caller = "static")
    torch.ones = GetDeviceStaticProxy(torch.ones)
    torch.ones_like = GetDeviceStaticProxy(torch.ones_like)
    torch.zeros = GetDeviceStaticProxy(torch.zeros)
    torch.zeros_like = GetDeviceStaticProxy(torch.zeros_like)
    torch.as_tensor = GetDeviceStaticProxy( torch.as_tensor)
    torch.tensor = GetDeviceStaticProxy(torch.tensor)
    torch.arange = GetDeviceStaticProxy(torch.arange)
    torch.range = GetDeviceStaticProxy(torch.range)

    torch.empty = GetDeviceStaticProxy(torch.empty)
    torch.empty_like = GetDeviceStaticProxy(torch.empty_like)
    torch.empty_strided = GetDeviceStaticProxy(torch.empty_strided)

    torch.eye = GetDeviceStaticProxy(torch.eye)
    torch.full = GetDeviceStaticProxy(torch.full)
    torch.full_like = GetDeviceStaticProxy(torch.full_like)
    torch.from_file = GetDeviceStaticProxy(torch.from_file)
    torch._pin_memory = GetDeviceStaticProxy(torch._pin_memory)
    torch.scalar_tensor = GetDeviceStaticProxy(torch.scalar_tensor)

    torch.rand = GetDeviceStaticProxy(torch.rand)
    torch.rand_like = GetDeviceStaticProxy(torch.rand_like)
    torch.randint = GetDeviceStaticProxy(torch.randint)
    torch.randint_like = GetDeviceStaticProxy(torch.randint_like)
    torch.randn = GetDeviceStaticProxy(torch.randn)
    torch.randn_like = GetDeviceStaticProxy(torch.randn_like)
    torch.randperm = GetDeviceStaticProxy(torch.randperm)
    if mockcuda:
        for attr in dipu.__all__:
            if hasattr(torch.cuda, attr):
                setattr(torch.cuda, attr, getattr(dipu, attr))


# temp solution, need redesign storage
def apply_temp_patch():
    def script_wrapper(*args, **kwargs):
        pass
    torch.jit.script = script_wrapper


def apply_profiler_patch():
    setattr(torch.profiler, 'kineto_available', dipu_kineto_available)
    setattr(torch.autograd.profiler, 'kineto_available', dipu_kineto_available)
    torch.profiler.profile = dipu_profiler


def apply_patches():
    apply_tensor_method_patch()
    apply_torch_function_patch()
    apply_dist_patch()
    apply_tensor_type_patch()
<<<<<<< HEAD
    apply_temp_patch()
=======
    apply_profiler_patch()
>>>>>>> f10a6617


apply_patches()<|MERGE_RESOLUTION|>--- conflicted
+++ resolved
@@ -99,11 +99,8 @@
     apply_torch_function_patch()
     apply_dist_patch()
     apply_tensor_type_patch()
-<<<<<<< HEAD
+    apply_profiler_patch()
     apply_temp_patch()
-=======
-    apply_profiler_patch()
->>>>>>> f10a6617
 
 
 apply_patches()