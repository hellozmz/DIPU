--- conflicted
+++ resolved
@@ -19,44 +19,7 @@
 from .dipu.tensor import apply_tensor_type_patch
 from .profiler.profiler import dipu_profiler, dipu_kineto_available
 
-<<<<<<< HEAD
-def validate_dipu_device(location):
-    device = _get_device_index(location, True)
-
-    if not is_available():
-        raise RuntimeError('Attempting to deserialize object on a DIPU '
-                           'device but dipu is_available() is False. '
-                           'If you are running on a CPU-only machine, '
-                           'please use torch.load with map_location=torch.device(\'cpu\') '
-                           'to map your storages to the CPU.')
-    cnt = device_count()
-    if device >= cnt:
-        raise RuntimeError('Attempting to deserialize object on DIPU device '
-                           f'{device} but dipu.device_count() is {cnt}. Please use '
-                           'torch.load with map_location to map your storages '
-                           'to an existing device.')
-    return device
-
-def _dipu_deserialize(obj, location):
-    if location.startswith(dipu.diputype):
-        device = validate_dipu_device(location)
-        if getattr(obj, "_torch_load_uninitialized", False):
-            with dipu.device(device):
-                return torch.UntypedStorage(obj.nbytes(), device=torch.device(location))
-        else:
-            return obj.dipu(device)
-
-def _dipu_tag(obj):
-    if obj.device.type == dipu.diputype:
-        return dipu.diputype + str(obj.device.index)
-
-# Tensor. _reduce_ex_internal  use numpy now
-# register_package(30, _dipu_tag, _dipu_deserialize)
-
 # mock device functions in generated/python_variable_methods.cpp
-=======
-# mock device functions in generated/python_variable_methods.cpp 
->>>>>>> a54b7c0f
 def apply_tensor_method_patch():
     torch.Tensor.to = GetDeviceProxy(torch.Tensor.to)
     torch.Tensor.is_pinned = GetDeviceProxy(torch.Tensor.is_pinned)
@@ -69,34 +32,8 @@
     torch.Tensor.new_ones = GetDeviceProxy(torch.Tensor.new_ones,  pos = -1)
     torch.Tensor.new_zeros = GetDeviceProxy(torch.Tensor.new_zeros,  pos = -1)
     # --- add other device func
-<<<<<<< HEAD
-
-    # tensor.new is legacy func, not support out-of-tree device
-    # this temp solution not support all new parameter now, need enhance.
-    # how to support storage?
-    def _legacy_new_mocker(self, arg = None, size: _size = None, device: Device = None):
-        device = device if device else self.device
-        # test in cuda:: seems Tensor.new(size) return uncertain value in torch 2.0
-        if size is not None:
-            return self.new_empty(size, device = device)
-        if isinstance(arg, Tensor):
-            return self.new_tensor(arg, device = device)
-        elif isinstance(arg, torch.storage.TypedStorage) or isinstance(arg, torch.storage.UntypedStorage):
-            if (isinstance(device, torch.device) and device.type != 'cpu') or \
-                isinstance(device, str) and torch.device(device).type != 'cpu':
-                print(f"torch.Tensor.new_tensor(storage: torch.storage) is not supported on out-of-tree device")
-
-            return self.new_tensor(arg, device = device)
-        elif isinstance(arg, Tuple) or isinstance(arg, torch.Size) or isinstance(arg, List):
-            return self.new_tensor(arg, device = device)
-        else:
-            return None
-
-    torch.Tensor.new = _legacy_new_mocker
-=======
     # legacy api
     torch.Tensor.new =  GetDeviceProxy(torch.Tensor.new,  pos = -1)
->>>>>>> a54b7c0f
 
     torch.Tensor.dipu = GetDeviceProxy(_C.dipu)
     torch.Tensor.is_dipu = GetDeviceProxy(_C.is_dipu)
@@ -147,44 +84,6 @@
         pass
     torch.jit.script = script_wrapper
 
-<<<<<<< HEAD
-    # Temporary patch, current CPUFallback cannot handle List<c10::optional<at::Tensor>> indices parameter
-    # and cpu index_outf has an unnecessary device check.
-    def get_itemop_wrapper(raw_op, is_get_item = False):
-        def __id2cpu(indices):
-            if isinstance(indices, Tensor):
-                return indices.cpu()
-            elif isinstance(indices, Tuple) or isinstance(indices, List):
-                indicesList = list(indices)
-                for idx, item in enumerate(indicesList):
-                    if isinstance(item, Tensor):
-                        indicesList[idx] = item.cpu()
-                    elif isinstance(item, Sequence):
-                        indicesList[idx] = torch.tensor(item)
-                    else:
-                        indicesList[idx] = item
-                return tuple(indicesList)
-            else:
-                return indices
-
-        def _getitem_wrapper(self, indices: Union[None, _int, slice, Tensor, List, Tuple]) -> Tensor:
-            return raw_op(self, __id2cpu(indices))
-
-        def _settitem_wrapper(self, indices: Union[None, _int, slice, Tensor, List, Tuple], val: Union[Tensor, Number]) -> Tensor:
-            return raw_op(self, __id2cpu(indices), val)
-
-        if is_get_item:
-            return _getitem_wrapper
-        else:
-            return _settitem_wrapper
-
-    torch.Tensor.__getitem__ = get_itemop_wrapper(torch.Tensor.__getitem__, True)
-
-    # although setitem (IndexPut) has no problem, but it's bwd use getitem (Index)
-    torch.Tensor. __setitem__ = get_itemop_wrapper(torch.Tensor.__setitem__)
-
-=======
->>>>>>> a54b7c0f
 
 def apply_profiler_patch():
     setattr(torch.profiler, 'kineto_available', dipu_kineto_available)
