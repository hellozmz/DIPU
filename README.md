--- conflicted
+++ resolved
@@ -68,11 +68,7 @@
 
   DIPU CPP层适配的 ATen 算子对应的是分派过程中最底层（*backend*层） 的算子或者 *composite* 层里等效为 *backend* 的算子。
 
-<<<<<<< HEAD
-  这里面有一定的灵活性，以``Linear``算子为例，在 PyTorch 的 ``cpu/cuda`` 设备上，它被实现为一个 ``composite`` 算子，实际的 *backend* 层算子是组合算子内部调用的 ``addmm`` 或者更底层的 ``mm``。 而在 DIPU (``privateuse1``) 设备中，目前是注册了 一个 ``Linear`` 算子 ( DIOPI 有这个算子 ) 来替代组合算子，所以分派会直接走到新的 *backend* 层算子 ``Linear`` ，而不会在调用原来的 ``addmm/mm``。但是如果对应设备的 DIOPI/impl 算子库 没有实现 ``diopiLinear`` 而是实现了 ``mm`` 算子，也是可以正常走通 ``Linear`` 的调用流程的。
-=======
   这里面有一定的灵活性，以``Linear``算子为例，在 PyTorch 的 ``cpu/cuda`` 设备上，它被实现为一个 ``composite`` 算子，实际的 *backend* 层算子是组合算子内部调用的 ``addmm`` 或者更底层的 ``mm``。 而在 DIPU (``privateuse1``) 设备中，目前是注册了 一个 ``Linear`` 算子 ( DIOPI 有这个算子 ) 来替代组合算子，所以分派会直接走到新的 *backend* 层算子 ``Linear`` ，而不会在调用原来的 ``addmm/mm``。但是如果对应设备的 DIOPI 的 IMPL 算子库 没有实现 ``diopiLinear`` 而是实现了 ``mm`` 算子，也是可以正常走通 ``Linear`` 的调用流程的。
->>>>>>> 62ca03f6
 
 ### 无侵入式的 PyTorch 扩展包:
   DIPU 没有直接修改 PyTorch 的代码，而是使用 out-of-tree 的方式接入新设备，详见[参考文档](https://pytorch.org/tutorials/advanced/extend_dispatcher.html)。
