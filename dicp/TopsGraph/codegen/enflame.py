import contextlib
import dataclasses
import functools
import math
import sys
from copy import deepcopy
from pathlib import Path
from typing import Dict, List
from io import StringIO
import textwrap
from torch._inductor.utils import IndentedBuffer

import torch

from typing import Any, Dict, Iterator, List, Optional, Tuple, Union
from torch.fx.node import Argument, Node, Target, map_arg, map_aggregate

from torch._inductor.codegen.common import OpOverrides
from ..config import tops_debug, dipu_flag, device_id


type_set = {"torch.float16": "builder::PrimitiveType::F16()",
<<<<<<< HEAD
            "torch.float32": "builder::PrimitiveType::F32()",
=======
            "torch.half": "builder::PrimitiveType::F16()",
            "torch.float32": "builder::PrimitiveType::F32()",
            "torch.float": "builder::PrimitiveType::F32()",
            "torch.float64": "builder::PrimitiveType::F64()",
            "torch.double": "builder::PrimitiveType::F64()",
            "torch.int8": "builder::PrimitiveType::S8()",
            "torch.int16": "builder::PrimitiveType::S16()",
            "torch.short": "builder::PrimitiveType::S16()",
            "torch.int32": "builder::PrimitiveType::S32()",
            "torch.int": "builder::PrimitiveType::S32()",
>>>>>>> 8829cd9c
            "torch.int64": "builder::PrimitiveType::S64()",
            "torch.long": "builder::PrimitiveType::S64()",
            "torch.uint8": "builder::PrimitiveType::U8()",
            "torch.bool": "builder::PrimitiveType::PRED()",
            "torch.complex64": "builder::PrimitiveType::F32()"}


<<<<<<< HEAD
need_node = ['Scalar', 'Reshape', 'Expand', 'Zeros', 'Full', 'Fulllike', 'Getitem', 'Gather', 'Scatter',
             'Batch_Norm', 'Convolution', 'Conv2D_Grad', 'MaxPool2D', 'MaxPool2D_Grad',
             'Viewasreal', 'Complexmul', 'Softmax', 'Logsoftmax', 'Gelu']

need_dict = ['Div', 'Dot', 'Slice', 'Select', 'Complex', 'Concatenate']
=======
need_node = ['Scalar', 'Reshape', 'Expand', 'Zeroslike', 'Oneslike', 'Full', 'Fulllike', 'Getitem', 'Gather', 'Scatter',
             'Batch_Norm', 'Convolution', 'Conv2D_Grad', 'MaxPool2D', 'MaxPool2D_Grad', 'Complex',
             'Viewasreal', 'Complexmul', 'Concatenate', 'Softmax', 'Logsoftmax', 'Gelu', 'Gelu_Grad']
>>>>>>> 8829cd9c

def process_name(name, target):
    if hasattr(target, "name"):
        real_op = target.name().split('::')[-1]
        if real_op.find('.') != -1:
            real_op = real_op.split('.')[0]
    else:
        real_op = name.rsplit('_', 1)[0] if name[-1].isdigit() else name

    return real_op.title()

class EnflameCodegen(torch.fx.Interpreter):
    def __init__(self, graph):
        self.name = 'topsgraph'
        self.import_code = IndentedBuffer()
        
        self.args_dict = {}
        self.input_args =[]
        self.output_args = []
        self.build_graph_code = IndentedBuffer(initial_indent=1)
        
        self.graph = graph
        super().__init__(graph)
        self.override = EnflameOverrides

    def placeholder(self, name, target, args, kwargs):    
        self.args_dict[name] = 'op' + str(len(self.args_dict))
        self.input_args.append(self.cur_node)
        
        data_type = self.cur_node.meta['val'].dtype.__str__()
        if data_type not in type_set.keys():
            print("data_type:", data_type, flush=True)
            raise ValueError("Type error")
    
        in_shape = self.get_shape()
        if in_shape == '{}':
            in_shape = '{1}'
        self.build_graph_code.writeline(f'std::vector<int64_t> {self.args_dict[name]}_in_shape{in_shape};')
        self.build_graph_code.writeline(f'builder::Type {self.args_dict[name]}_input_type({self.args_dict[name]}_in_shape, {type_set[data_type]});')
        self.build_graph_code.writeline(f'builder::Op {self.args_dict[name]} = hlir_builder->CreateInput({self.args_dict[name]}_input_type);\n')

    def call_function(self, name, target, args, kwargs):
        if name not in self.args_dict.keys():
            self.args_dict[name] = 'op' + str(len(self.args_dict))

        arg_code, args_list = EnflameOverrides.gen_args(self.args_dict[name], self.args_dict, self.cur_node, args)
        real_op = process_name(name, target)
        
        if tops_debug:
            print("*******************Debug info*******************")
            print("name:", name)
            print("target:", target.name())
            print("real_op:", real_op)
            print("args:", args)
            print("arg_code:", arg_code.getvalue())
            print("args_list:", args_list)
            print("op_code:", getattr(self.override, real_op)(*args_list))

        op_code = getattr(self.override, real_op)(*args_list)
        
        self.build_graph_code.splice(arg_code)
        self.build_graph_code.splice(f'{op_code}')
        return
    
    def output(self, name, target, args, kwargs):
        for i in range(0, len(args[0])):
            self.output_args.append(args[0][i])   

    def run_node(self, n : Node) -> Any:
        self.cur_node = n
        op = n.op
        name = n.name
        target = n.target
        args = n.args
        kwargs = n.kwargs

        assert isinstance(args, tuple)
        assert isinstance(kwargs, dict)

        return getattr(self, op)(name, target, args, kwargs) 
    
    def codegen(self):
        self.run()
        test = self.generate_code()
        if tops_debug:
            with open('codegen.py', 'w') as f:
                f.write(test)
            print("*******************Generated code*******************")
            print(test, flush=True)

        return test

    def get_shape(self):
        shape = '{' + str(self.cur_node.meta['val'].shape).split('[')[-1].split(']')[0] + '}'
        return shape

    def gen_import_code(self):
        self.import_code.splice(
            f"""
                from ctypes import c_void_p, c_long
                import torch
                import torch_dipu
                import random
                from torch import empty_strided, as_strided, device
                from dicp.TopsGraph.compile import AsyncCompileTopsGraph
            """
            , strip=True
        )
        return self.import_code.getvalue()

    def gen_build_graph_code(self):
        graph_code = IndentedBuffer()
        graph_code.writelines(
            [
                f'auto hlir_builder = std::make_shared<builder::Builder>();',
                f'hlir_builder->SetShapeInference(true);',
                f'auto ptype = builder::PrimitiveType::F32();\n'
            ]
        )

        graph_code.splice(self.build_graph_code, strip=True)
        
        output_str = []
        for i in range(0, len(self.output_args)):
            if isinstance(self.output_args[i], type(None)):
                continue
            else:
                output_str.append(self.args_dict[self.output_args[i].name])

        graph_code.writeline(f'hlir_builder->SetOutput({"{" + ", ".join(output_str) + "}"});\n')
        graph_code.writeline(f'return hlir_builder;')
        return graph_code
    
    def gen_compile_func_code(self):
        compile_func_body = IndentedBuffer()
        with compile_func_body.indent():
            compile_func_body.splice(
                f"""
                    auto hlir_builder = build_sample();
                    compile(hlir_builder, &exe_ptr);
                """
                , strip=True
            )
        compile_func = IndentedBuffer()
        compile_func.writelines(
            [
                f'topsExecutable_t exe_ptr;',
                f'extern "C" void compile(void){"{"}'
            ]
        )
        with compile_func.indent():
            compile_func.splice(compile_func_body)
        compile_func.writeline('}')

        return compile_func
                
    def gen_run_func_code(self):
        func_body = IndentedBuffer()
        func_body.writeline(f'std::vector<void *> input_ptrs;')
        for i in range(0, len(self.input_args)):
            func_body.writeline(f'input_ptrs.emplace_back(static_cast<void *>(input_ptr{str(i)}));')
        func_body.writeline(f'std::vector<void *> output_ptrs;')
        for i in range(0, len(self.output_args)):
            if not isinstance(self.output_args[i], type(None)):
                func_body.writeline(f'output_ptrs.emplace_back(output_ptr{str(i)});')
        func_body.writeline(f'run(exe_ptr, input_ptrs, output_ptrs, {device_id}, {"true" if dipu_flag else "false"});')

        input_paras = ''
        for i in range(0, len(self.input_args)):
            input_paras += f'float* input_ptr{str(i)}, '
        output_paras = []
        for i in range(0, len(self.output_args)):
            if not isinstance(self.output_args[i], type(None)):
                output_paras.append(f'float* output_ptr{str(i)}')
        output_paras = ', '.join(output_paras)

        run_func_code = IndentedBuffer()
        run_func_code.writeline(f'extern "C" void run({input_paras} {output_paras}) {"{"}')
        with run_func_code.indent():
            run_func_code.splice(func_body)
        run_func_code.splice('}')
        return run_func_code

    def get_kernel_header(self):
            return f"""
                    #include <cmath>
                    #include <fstream>
                    #include <iostream>
                    #include <sstream>
                    #include <string>
                    #include <vector>

                    #include "dtu_utils.h"
                    #include "common_ops.h"
                    #include "conv2d_grad.h"
                    #include "maxpool2d_grad.h"

                    #include "dtu/hlir_builder/hlir_builder.h"
                """

    def gen_compile_graph_code(self):
        compile_graph_code = IndentedBuffer()
        compile_graph_code.splice(
            f"""
                async_compile = AsyncCompileTopsGraph()
                kernel_cpp_0 = async_compile.topsgraph('''
            """
            , strip=True
        )
        compile_graph_code.splice(self.get_kernel_header(), strip=True)
        compile_graph_code.writeline(f'std::shared_ptr<builder::Builder> build_sample() {"{"}')
        with compile_graph_code.indent():
            compile_graph_code.splice(self.gen_build_graph_code())
        compile_graph_code.writeline('}')

        compile_graph_code.splice(self.gen_compile_func_code())
        compile_graph_code.splice(self.gen_run_func_code())
        compile_graph_code.writeline(f"''')")
        compile_graph_code.writeline('async_compile.wait(globals())')
        compile_graph_code.writeline('del async_compile')

        return compile_graph_code.getvalue()

    def gen_tensor(self, prefix, tensor):
        if dipu_flag and prefix == "empty_strided":
            res =  f"{prefix}({tuple(tensor.shape)}, {tensor.stride()}, device='xla:{device_id}', dtype={tensor.dtype})"
        else:
            res =  f"{prefix}({tuple(tensor.shape)}, {tensor.stride()}, device='{tensor.device.type}', dtype={tensor.dtype})"
        return res

    def gen_empty_tensor(self, tensor):
        return self.gen_tensor("empty_strided", tensor)

    def gen_random_tensor(self, tensor):
        return self.gen_tensor("rand_strided", tensor)

    def gen_call_func(self):
        call_body = IndentedBuffer()

        args = []
        for i in range(len(self.input_args)):
            args.append('arg' + str(i))
        if args:
            call_body.writeline(f"{', '.join(args)}, = args")
        call_body.writeline(f"args.clear()")
        
        if dipu_flag:
            for i in range(len(self.input_args)):
                call_body.writeline(f"arg{str(i)} = arg{str(i)}.to('xla:{device_id}')")

        bufs = []
        for i in range(len(self.output_args)):
            bufs.append('buf' + str(i))
            if isinstance(self.output_args[i], type(None)):
                call_body.writeline(bufs[-1] + ' = ' + (f"empty_strided((), ())"))
            else:
                otensor = self.output_args[i].meta['val']
                call_body.writeline(bufs[-1] + ' = ' + self.gen_empty_tensor(otensor))

        call_str = 'kernel_cpp_0('
        for i in range(len(self.input_args)):
            call_str += 'c_void_p(' + args[i] + '.data_ptr()), '
        for i in range(len(self.output_args)):
            call_str += 'c_void_p(' + bufs[i] + '.data_ptr())'
            if i != len(self.output_args) - 1:
                call_str += ', '
            else:
                call_str += ')'
        call_body.writeline(call_str)

        for arg in args:
            call_body.writeline(f'del {arg}')
        
        if dipu_flag:
            bufs = [f"{buf}.cpu()" for buf in bufs]
        
        call_body.writeline(f"return ({', '.join(bufs)})")

        call_func =IndentedBuffer()
        call_func.writeline(f"def call(args):")
        with call_func.indent():
            call_func.splice(call_body)
        return call_func.getvalue()

    def gen_main_func(self):
        main_body = IndentedBuffer()
        main_body.splice(
            f"""
            from torch._dynamo.testing import rand_strided
            from torch._inductor.utils import print_performance
            """
            , strip=True
        )
        for i in range(0, len(self.input_args)):
            itensor = self.input_args[i].meta['val']
            main_body.writeline('arg' + str(i) + ' = ' + self.gen_random_tensor(itensor))

        args = []
        for i in range(len(self.input_args)):
            args.append('arg' + str(i))
        main_body.writeline(f"print(call([{', '.join(args)}]))")

        main_func = IndentedBuffer()
        main_func.writeline(f"""if __name__ == "__main__":""")
        with main_func.indent():
            main_func.splice(main_body)
        return main_func.getvalue()

    def generate_code(self):
        return (self.gen_import_code() + self.gen_compile_graph_code()+ self.gen_call_func() + self.gen_main_func())

class EnflameOverrides(OpOverrides):
    @staticmethod
    def gen_args(op_var, args_dict, node, args):
        gen_const_flag = True
        src_code = IndentedBuffer()
        args_str = [op_var]
        count = 0
        
        name = process_name(node.name, node.target)
        if name == "Reshape" and "complex" in args[0].name:
            args_str.append(node)
            src_code.writeline(f"builder::Op {args_dict[args[0].name]}_0 = builder::GetTupleElement({args_dict[args[0].name]}, 0);\n")
            src_code.writeline(f"builder::Op {args_dict[args[0].name]}_1 = builder::GetTupleElement({args_dict[args[0].name]}, 1);\n")
            args_str.append(f"{args_dict[args[0].name]}_0")
            args_str.append(f"{args_dict[args[0].name]}_1")
            args_str.append(str(args[1]).replace('[', '{').replace(']', '}'))
            return src_code, args_str
        elif name in need_dict:
            args_str.append(node)
            args_str.append(args_dict)
            return src_code, args_str
        elif name in need_node:
            gen_const_flag = False
            args_str.append(node)

        for i in range(len(args)):
            if isinstance(args[i], type(None)):
                continue
            if isinstance(args[i], Node):
                args_str.append(args_dict[args[i].name])
            elif isinstance(args[i], bool):
                args_str.append(str(args[i]).lower())
            elif isinstance(args[i], torch.dtype):
                shape = '{' + str(node.meta['val'].shape).split('[')[-1].split(']')[0] + '}'
                data_type = node.meta['val'].dtype.__str__()
                src_code.writeline(f'std::vector<int64_t> {op_var}_shape{count}{shape};')
                src_code.writeline(f'builder::Type {op_var}_type{count} = builder::Type({op_var}_shape{count}, {type_set[data_type]});')
                args_str.append(f'{op_var}_type{count}')
                count += 1
            elif isinstance(args[i], torch.fx.immutable_collections.immutable_list):
                if "reduce" in node.name and len(args) != 1 and i == 1:
                    tmp = args[1].copy()
                    tmp.sort()
                    for j in range(0, len(tmp)):
                        tmp[j] = (tmp[j] + len(args[0].meta['val'].shape)) % len(args[0].meta['val'].shape)
                    args_str.append(str(tmp).replace('[', '{').replace(']', '}'))
                elif any(args[i]) and isinstance(args[i][0], Node):
                     nodelistarg = '{'
                     for i in args[i]:
                        assert(isinstance(i, Node))
                        nodelistarg += ' ' + str(args_dict[i.name]) + ','
                     nodelistarg += '}'
                     nodelistarg = nodelistarg.replace(",}", "}")
                     args_str.append(nodelistarg)
                else:
                    args_str.append(str(args[i]).replace('[', '{').replace(']', '}'))
            else:
                if "squeeze" in node.name:
                    src_code.writeline(f'builder::Type {op_var}_axes_type{count}({"{" + "1" + "}"}, builder::PrimitiveType::S64());')
                    
                    if "unsqueeze" in node.name:
                        src_code.writeline(f'std::vector<int64_t> {op_var}_axes_data{count} = {"{" + str(args[i]).split("[")[-1].split("]")[0] + "}"};')
                    
                    else:
                        src_code.writeline(f'std::vector<int64_t> {op_var}_axes_data{count} = {"{" + str(args[i]) + "}"};\n')

                    src_code.writeline(f'builder::Op {op_var}_axes{count} = builder::Const(hlir_builder, ({op_var}_axes_data{count}.data()), {op_var}_axes_type{count});')
                    args_str.append(f'{op_var}_axes{count}')
                    shape = '{' + str(node.meta['val'].shape).split('[')[-1].split(']')[0] + '}'
                    data_type = node.meta['val'].dtype.__str__()
                    src_code.writeline(f"builder::Type {op_var}_output_type{count}({shape}, {type_set[data_type]});\n")
                    args_str.append(f"{op_var}_output_type{count}")
                    count += 1
                elif gen_const_flag:
                    if isinstance(node.meta['val'], list) or isinstance(node.meta['val'], tuple):
                        val = node.meta['val'][0]
                    else:
                        val = node.meta['val']

                    data_type = '' if isinstance(val, type(None)) else val.dtype.__str__()
                    if data_type == "torch.bool":
                        data_type = "torch.float32"
                    
                    src_code.writeline(f"builder::Type {op_var}_const_value_type{count}({'{' + '1' + '}'}, {type_set[data_type]});")
                    
                    if data_type == 'torch.int64':
                        src_code.writeline(f'int {op_var}_const_value{count} = static_cast<int64_t>({str(args[i])});')
                        src_code.writeline(f"builder::Op {op_var}_const{count}_t = builder::Const(hlir_builder, static_cast<void *>(&{op_var}_const_value{count}), builder::Type({'{' + '1' +'}'}, builder::PrimitiveType::S64()));\n")
                        src_code.writeline(f'builder::Op {op_var}_const{count} = builder::Convert({op_var}_const{count}_t, {op_var}_const_value_type{count});\n')
                    else:
                        src_code.writeline(f'float {op_var}_const_value{count} = static_cast<float>({str(args[i])});')
                        src_code.writeline(f"builder::Op {op_var}_const{count}_t = builder::Const(hlir_builder, static_cast<void *>(&{op_var}_const_value{count}), builder::Type({'{' + '1' +'}'}, builder::PrimitiveType::F32()));\n")
                        src_code.writeline(f'builder::Op {op_var}_const{count} = builder::Convert({op_var}_const{count}_t, {op_var}_const_value_type{count});\n')
                        
                    args_str.append(f'{op_var}_const{count}')
                    count += 1
        return src_code, args_str

    @staticmethod
    def Clone(op_var, x):
        return f"builder::Op {op_var} = {x};"

    @staticmethod
    def Abs(op_var, x):
        return f"builder::Op {op_var} = builder::Abs({x});"

    @staticmethod
    def Add(op_var, x, y):
        return f"builder::Op {op_var} = builder::Add({x}, {y});"
 
    @staticmethod
    def Sub(op_var, x, y):
        return f"builder::Op {op_var} = builder::Sub({x}, {y});"
    
    @staticmethod
    def Mul(op_var, x, y):
        return f"builder::Op {op_var} = builder::Mul({x}, {y});"
    
    # TODO: Refine code
    @staticmethod
    def Div(op_var, node, args_dict):
        args = node.args
        args_str = []
        src_code = "\n"
        
        input_type = args[0].meta['val'].dtype.__str__()
        out_type = node.meta['val'].dtype.__str__()
        
        input_shape = '{' + str(args[0].meta['val'].shape).split('[')[-1].split(']')[0] + '}'
        out_shape = '{' + str(node.meta['val'].shape).split('[')[-1].split(']')[0] + '}'
        
        if input_type == "torch.float16":
            src_code += f"{args_dict[args[0].name]} = builder::Convert({args_dict[args[0].name]}, builder::Type({input_shape}, builder::PrimitiveType::F32()));\n"
        
        args_str.append(f"{args_dict[args[0].name]}")
        
        src_code += f"float {op_var}_const_value = static_cast<float>({str(args[1])});"
        src_code += f"builder::Op {op_var}_const = builder::Const(hlir_builder, static_cast<void *>(&{op_var}_const_value), builder::Type({'{' + '1' +'}'}, builder::PrimitiveType::F32()));\n"
        
        args_str.append(f"{op_var}_const")
        
        src_code += f"builder::Op {op_var} = builder::Div({','.join(args_str)});\n"
        
        if out_type == "torch.float16":
            src_code += f"{op_var} = builder::Convert({op_var}, builder::Type({out_shape}, builder::PrimitiveType::F16()));\n"
            
        return src_code
    
    @staticmethod
    def Dot(op_var, node, args_dict):
        args = node.args
        args_str = []
        src_code = '\n'

        for i in range(0, len(args)):
            tmp_data_type = args[i].meta['val'].dtype.__str__()
            if tmp_data_type != 'torch.float32':
                tmp_shape = '{' + str(args[i].meta['val'].shape).split('[')[-1].split(']')[0] + '}'
                src_code += f"builder::Type {args_dict[args[i].name]}_dot_type({tmp_shape}, builder::PrimitiveType::F32());\n"
                src_code += f"builder::Op {args_dict[args[i].name]}_tmp = builder::Convert({args_dict[args[i].name]}, {args_dict[args[i].name]}_dot_type);\n"
                args_str.append(f"{args_dict[args[i].name]}_tmp")

        src_code += f"builder::DotDimensionNumbers {op_var}_dims_attr({'{0}'}, {'{0}'}, {'{2}'}, {'{1}'});\n"
        src_code += f"builder::Op {op_var}_tmp = builder::DotGeneral({', '.join(args_str)}, {op_var}_dims_attr);\n"

        data_type = node.meta['val'].dtype.__str__()            
        shape = '{' + str(node.meta['val'].shape).split('[')[-1].split(']')[0] + '}'
        src_code += f"builder::Type {op_var}_type({shape}, {type_set[data_type]});\n"
        src_code += f"builder::Op {op_var} = builder::Convert({op_var}_tmp, {op_var}_type);\n\n"

        return src_code
    
    @staticmethod
    def Gemm(op_var, x, y):
        return f"builder::Op {op_var} = builder::Gemm({'{' + x + ',' + y + '}'});"
    
    @staticmethod
    def Lessequal(op_var, x, y):
        return f'builder::Op {op_var} = builder::LessEqual({x}, {y});'
    
    @staticmethod
    def Log(op_var, x):
        return f"builder::Op {op_var} = builder::Log({x});"
    
    @staticmethod
    def Neg(op_var, x):
        return f"builder::Op {op_var} = builder::Neg({x});"
    
    @staticmethod
    def Pow(op_var, x, y):
        return f"builder::Op {op_var} = builder::Pow({x}, {y});"
    
    @staticmethod
    def Exp(op_var, x):
        return f"builder::Op {op_var} = builder::Exp({x});"

    @staticmethod
    def Sqrt(op_var, x):
        return f"builder::Op {op_var} = builder::Sqrt({x});"
     
    @staticmethod
    def Relu(op_var, x):
        return f"builder::Op {op_var} = builder::Relu({x});"
    
    @staticmethod
    def Sigmoid(op_var, x):
        return f"builder::Op {op_var} = builder::Sigmoid({x});\n"
    
    @staticmethod
    def Convert(op_var, *args):
        return f"builder::Op {op_var} = builder::Convert({', '.join(args)});"
    
    @staticmethod
    def Reciprocal(op_var, *args):
        return f"builder::Op {op_var} = builder::Reciprocal({', '.join(args)});"
    
    @staticmethod
    def Rsqrt(op_var, x):
        return f"builder::Op {op_var} = builder::Rsqrt({x});"
    
    @staticmethod
    def Scalar(op_var, node, *args_str):
        data_type = node.meta['val'].dtype.__str__()
        src_code = f"builder::Type {op_var}_scalar_type({'{' + '1' +'}'}, {type_set[data_type]});\n"
        src_code += f"std::vector<float> {op_var}_scalar_data(1, {node.args[0]});\n"
        src_code += f"auto {op_var} = builder::Const(hlir_builder, static_cast<void *>({op_var}_scalar_data.data()), {op_var}_scalar_type);\n"
        return src_code
    
    @staticmethod
    def Getitem(op_var, node, *args_str):
        src_code = f"builder::Op {op_var} = builder::GetTupleElement({args_str[0]}, {int(node.args[1])});\n"
        return src_code
    
    @staticmethod
    def Where(op_var, *args):
        return f"builder::Op {op_var} = builder::Select({', '.join(args)});"

    @staticmethod
    def Zeroslike(op_var, node, *args_str):
        data_type = node.meta['val'].dtype.__str__()            
        shape = '{' + str(node.meta['val'].shape).split('[')[-1].split(']')[0] + '}'
        src_code = f"builder::Op {op_var} = builder::ZerosLike({args_str[0]}, {type_set[data_type]}, {shape});\n\n"
        return src_code

    @staticmethod
    def Oneslike(op_var, node, *args_str):
        data_type = node.meta['val'].dtype.__str__()            
        shape = '{' + str(node.meta['val'].shape).split('[')[-1].split(']')[0] + '}'
        src_code = f"builder::Op {op_var} = builder::OnesLike({args_str[0]});\n\n"
        return src_code
    
    @staticmethod
    def Full(op_var, node, *args_str):
<<<<<<< HEAD
        data_type = node.meta['val'].dtype.__str__()
        src_code = f"builder::Type {op_var}_type({'{' + '1' + '}'}, {type_set[data_type]});\n"
        src_code += f"std::vector<float> {op_var}_data = {'{' + str(node.args[1]) + '}'};\n"
        src_code += f"builder::Op {op_var} = builder::Const(hlir_builder, ({op_var}_data.data()), {op_var}_type);\n"
=======
        src_code = f"std::vector<int64_t> {op_var}_in_shape{args_str[0]};\n"
        src_code += f"builder::Type {op_var}_type({op_var}_in_shape, builder::PrimitiveType::F32());\n"
        src_code += f"builder::Op {op_var} = builder::Const(hlir_builder, {node.args[1]}, {op_var}_type);\n"
>>>>>>> 8829cd9c
        return src_code
    
    @staticmethod
    def Fulllike(op_var, node, *args_str):
        data_type = node.meta['val'].dtype.__str__()
        shape = '{' + str(node.meta['val'].shape).split('[')[-1].split(']')[0] + '}'
        src_code = f"  builder::Op {op_var} = builder::FullLike({args_str[0]}, {str(node.args[1])}, {type_set[data_type]}, {shape});\n\n"
        return src_code
    
    @staticmethod
    def Transpose(op_var, *args):
        if len(args) == 1:
            list(args).append('{1, 0}')
        return f"builder::Op {op_var} = builder::Transpose({', '.join(args)});\n"
    
    @staticmethod
    def Hardswish(op_var, x):
        return f"builder::Op {op_var} = builder::HardSwish({x});"

    @staticmethod
    def Hardswish_Grad(op_var, x, y):
        a, b, c = 3.0, 6.0, 6.0
        return f"builder::Op {op_var} = builder::HardSwishGrad({x}, {y}, {a}, {b}, {c});"

    @staticmethod
    def Reshape(op_var, node, *args_str):
        shape = '{' + str(node.meta['val'].shape).split('[')[-1].split(']')[0] + '}'
        data_type = node.meta['val'].dtype.__str__()
        src_code = f'builder::Type {op_var}_reshape_shape({shape}, {type_set[data_type]});\n'
        tmp = f'{op_var}_reshape_shape'
        if len(args_str) == 2:
            src_code += f"builder::Op {op_var} = builder::Reshape({args_str[0]}, {tmp});\n\n"
        else:
            src_code += f"builder::Op {op_var}_0 = builder::Reshape({args_str[0]}, {tmp});\n\n"
            src_code += f"builder::Op {op_var}_1 = builder::Reshape({args_str[1]}, {tmp});\n\n"
            src_code += f"std::vector<builder::Op> {op_var}_outputs = {'{' + op_var +'_0, ' + op_var + '_1' + '}'};\n"
            src_code += f"builder::Op {op_var} = builder::Tuple({op_var}_outputs);\n\n"
        return src_code
    
    @staticmethod
    def Expand(op_var, node, *args_str):
        dims = []
        for i in range(0, len(node.meta['val'].shape)):
            dims.append(str(i))
        broadcast_dims = '{' + ', '.join(dims) + '}'
        shape = '{' + str(node.meta['val'].shape).split('[')[-1].split(']')[0] + '}'
        data_type = node.meta['val'].dtype.__str__()
        src_code = f'builder::Type {op_var}_expand_type({shape}, {type_set[data_type]});\n'
        src_code += f"auto {op_var} = BroadcastInDim({args_str[0]}, {broadcast_dims}, {op_var}_expand_type);\n"
        return src_code
    
    @staticmethod
    def Squeeze(op_var, *args):
        return f"builder::Op {op_var} = builder::Squeeze({', '.join(args)});"
    
    @staticmethod
    def Unsqueeze(op_var, *args):
        return f"builder::Op {op_var} = builder::Unsqueeze({', '.join(args)});"

    @staticmethod
    def Reducemean(op_var, *args):
        src_code = ''
        if len(args) == 3:
            src_code = f"builder::Op {op_var} = builder::ReduceMean({args[0]}, {args[2]}, {args[1]});\n"
        elif len(args) == 2:
            keepdim = 'false'
            src_code = f"builder::Op {op_var} = builder::ReduceMean({args[0]}, {keepdim}, {args[1]});\n"
        elif len(args) == 1:
            src_code = f"builder::Op {op_var} = builder::ReduceMean({args[0]});\n"
        else:   
            ValueError("Reducemean args num error!")
        return src_code

    @staticmethod
    def Reducemax(op_var, *args):
        src_code = ''
        if len(args) == 3:
            src_code = f"builder::Op {op_var} = builder::ReduceMax({args[0]}, {args[2]}, {args[1]});\n"
        elif len(args) == 2:
            keepdim = 'false'
            src_code = f"builder::Op {op_var} = builder::ReduceMax({args[0]}, {keepdim}, {args[1]});\n"
        elif len(args) == 1:
            src_code = f"builder::Op {op_var} = builder::ReduceMax({args[0]});\n"
        else:
            ValueError("ReduceMax args num error!")
        return src_code

    @staticmethod
    def Reducesum(op_var, *args):
        src_code = ''
        if len(args) == 3:
            src_code = f"builder::Op {op_var} = builder::ReduceSum({args[0]}, {args[2]}, {args[1]});\n"
        elif len(args) == 2:
            keepdim = 'false'
            src_code = f"builder::Op {op_var} = builder::ReduceSum({args[0]}, {keepdim}, {args[1]});\n"
        elif len(args) == 1:
            src_code = f"builder::Op {op_var} = builder::ReduceSum({args[0]});\n"
        else:
            ValueError("ReduceSum args num error!")
        return src_code

    @staticmethod
    def Scatter(op_var, node, *args_str):
        new_args_str = []
        new_args_str.append(args_str[0])
        new_args_str.append(str(node.args[1]))
        new_args_str.append(args_str[1])
        
        if isinstance(node.args[3], float):
            src_code = f'const float {op_var}_value = {str(node.args[3])};\n'
        else:
            src_code = f'const int {op_var}_value = {str(node.args[3])};\n'
        
        new_args_str.append(f'{op_var}_value')

        src_code += f"auto {op_var} = enflame::Scatter(hlir_builder, {', '.join(new_args_str)});\n"

        return src_code
    
    @staticmethod
    def Gather(op_var, node, *args_str):
        data_type = node.meta['val'].dtype.__str__()
        shape = '{' + str(node.meta['val'].shape).split('[')[-1].split(']')[0] + '}'
        
        new_args_str = []
        new_args_str.append(args_str[0])
        new_args_str.append(args_str[1])
        new_args_str.append(str(node.args[1]))
        
        src_code = f"builder::Type {op_var}_gather_type({shape}, {type_set[data_type]});\n"
        new_args_str.append(f"{op_var}_gather_type")
        
        src_code += f"auto {op_var} = enflame::Gather(hlir_builder, {', '.join(new_args_str)});\n"

        return src_code
    
    @staticmethod
    def Slice(op_var, node, args_dict):
        args = node.args
        in_shape = '{' + ', '.join(map(str, args[0].meta['val'].shape)) + '}'
        out_shape = '{' + ', '.join(map(str, node.meta['val'].shape)) + '}'
        
        shape = args[0].meta['val'].shape
        rank = len(shape)
        dim = int(args[1])
        
        src_code = "\n"
        if in_shape != out_shape:
            start_indice = (int(args[2]) + shape[dim]) % shape[dim]
            limit_indice = int(args[3]) if int(args[3]) < shape[dim] else shape[dim]
            
            src_code += f"auto {op_var} = builder::SliceInDim({args_dict[args[0].name]}, {start_indice}, {limit_indice}, {1}, {dim});\n"
            
        else:
            start_indices = [0 for x in range(0, rank)]    
            start_indices = '{' + ', '.join(map(str, start_indices)) + '}'   
            limit_indices = in_shape
            stride = [1 for x in range(0, rank)]
            stride = '{' + ', '.join(map(str, stride)) + '}'   
            src_code += f"auto {op_var} = builder::Slice({args_dict[args[0].name]}, {start_indices}, {limit_indices}, {stride});\n"
        
        return src_code
    
    @staticmethod
    def Select(op_var, node, args_dict):
        args = node.args
        shape = args[0].meta['val'].shape
        rank = len(shape)
        dim = int(args[1])
        
        index = (int(args[2]) + shape[dim]) % shape[dim]
        
        start_indices = [0 for i in range(0, rank)]  
          
        start_indices[dim] = index
        start_indices = '{' + ', '.join(map(str, start_indices)) + '}'   
        
        limit_indices = [x for x in shape]
        limit_indices[dim] = index + 1
        limit_indices = '{' + ', '.join(map(str, limit_indices)) + '}'
        
        stride = [1 for x in range(0, rank)]
        stride = '{' + ', '.join(map(str, stride)) + '}' 
        
        src_code = "\n"
        
        src_code += f"auto {op_var}_t = builder::Slice({args_dict[args[0].name]}, {start_indices}, {limit_indices}, {stride});\n"

        src_code += f"builder::Type {op_var}_axes_type({'{' + '1' + '}'}, builder::PrimitiveType::S64());\n"
        src_code += f"std::vector<int64_t> {op_var}_axes_data = {'{' + str(dim) + '}'};\n"
        src_code += f"builder::Op {op_var}_axes = builder::Const(hlir_builder, ({op_var}_axes_data.data()), {op_var}_axes_type);\n"
        src_code += f"auto {op_var} = builder::Squeeze({op_var}_t, {op_var}_axes);\n"
        
        return src_code
    
    @staticmethod
    def Batch_Norm(op_var, node, *args_str):
        args_str_tmp = args_str[:5]
        src_code = f"auto {op_var} = enflame::BatchNorm(hlir_builder, {', '.join(args_str_tmp)}, 1, true, {str(node.args[6])}, {str(node.args[7])});\n"     
        return src_code

    @staticmethod
    def Convolution(op_var, node, *args_str):
        tmp_str =[]
        index = 3
        for i in range(0, 3):
            if isinstance(node.args[i], type(None)):
                index -= 1
                continue
            tmp_str.append(args_str[i])
        
        stride = args_str[index]
        
        if len(node.args[4]) == 1:
            row_padding, col_padding = node.args[4][0]
        else:
            row_padding = node.args[4][0]
            col_padding = node.args[4][1]

        padding = f"{'{' + str(row_padding)}, {str(row_padding)}, {str(col_padding)}, {str(col_padding) + '}'}"
        dilation = args_str[index + 2]
        
        group = '1'
        src_code = f"std::vector<builder::Op> {op_var}_inputs = {'{' + ', '.join(tmp_str) + '}'};\n"
        src_code += f'builder::Op {op_var} = builder::Conv2D({op_var}_inputs, {group}, "NOTSET", "NCHW", {stride}, {padding}, {dilation});\n\n'

        return src_code

    @staticmethod
    def Conv2D_Grad(op_var, node, *args_str):
        new_args_str = []
        index = 3
        for i in range(0, 3):
            if isinstance(node.args[i], type(None)):
                index -= 1
                continue
            else:
                new_args_str.append(args_str[i])

        bias = args_str[index]
        stride = args_str[index + 1]
        padding = args_str[index + 2]
        dilation = args_str[index + 3]
        
        src_code = f"auto {op_var} = enflame::Conv2D_Grad(hlir_builder, {','.join(new_args_str)}, {bias}, {stride}, {padding}, {dilation});\n"

        return src_code

    @staticmethod
    def MaxPool2D(op_var, node, *args_str):
        args = node.args
        
        ceil_mode = 'false'
        return_indices = 'false'
        ksize = str(args[1]).replace('[','{').replace(']','}')
        stride = '{1, 1}'
        padding = '{0, 0, 0, 0}'
        
        shape = '{' + str(node.meta['val'][0].shape).split('[')[-1].split(']')[0] + '}'
        
        if len(args) >= 3:
            stride = str(args[2]).replace('[','{').replace(']','}')
        
        if len(args) >= 4:  
            if len(args[3]) == 1:
                row_padding, col_padding = args[3][0]
            else:
                row_padding = args[3][0]
                col_padding = args[3][1]
            padding = f"{'{' + str(row_padding)}, {str(row_padding)}, {str(col_padding)}, {str(col_padding) + '}'}"
                       
        src_code = f'builder::Op {op_var} = enflame::MaxPool2D(hlir_builder, {args_str[0]}, {ksize}, {stride}, {padding}, {shape});\n'

        return src_code
    
    @staticmethod
    def MaxPool2D_Grad(op_var, node, *args_str):
        args = node.args    
        
        ksize = str(args[2]).replace('[','{').replace(']','}')
        strides = str(args[3]).replace('[','{').replace(']','}')
        padding = str(args[4]).replace('[','{').replace(']','}')
        
        src_code = f"auto {op_var} = enflame::MaxPool2D_Grad(hlir_builder, {args_str[0]}, {args_str[1]}, {ksize}, {strides}, {padding});\n"
        
        return src_code

    @staticmethod
    def Embedding(op_var, weight, indices, *args_str):
        if args_str:
            print(f"Warning: EnflameOverrides.Embedding encounter unknown args: {args_str}, ignore it")

        collapsed_slice_dim = f"{op_var}_collapsed_slice_dim"
        embedding_dim_size = f"{op_var}_embedding_dim_size"
        slice_sizes = f"{op_var}_slice_sizes"
        offset_dims = f"{op_var}_offset_dims"
        indices_rank = f"{op_var}_indices_rank"
        collapsed_slice_dims = f"{op_var}_collapsed_slice_dims"
        start_index_map = f"{op_var}_start_index_map"
        index_vector_dim = f"{op_var}_index_vector_dim"
        gather_dim_params = f"{op_var}_gather_dim_params"
        src_code = f"int64_t {collapsed_slice_dim} = 0;\n" \
                   f"int64_t {embedding_dim_size} = {weight}.GetType().GetDimSize(1);\n" \
                   f"std::vector<int64_t> {slice_sizes} = {{1, {embedding_dim_size}}};\n" \
                   f"int64_t {indices_rank} = {indices}.GetType().GetRank();\n" \
                   f"std::vector<int64_t> {offset_dims} = {{{indices_rank}}};\n" \
                   f"std::vector<int64_t> {collapsed_slice_dims} = {{{collapsed_slice_dim}}};\n" \
                   f"std::vector<int64_t> {start_index_map} = {{0}};\n" \
                   f"int64_t {index_vector_dim} = {indices_rank};\n" \
                   f"auto {gather_dim_params} = builder::GatherDimensionNumbers(\n" \
                   f"    {offset_dims}, {collapsed_slice_dims}, {start_index_map}, {index_vector_dim}\n" \
                   f");\n" \
                   f"builder::Op {op_var} = builder::Gather(\n" \
                   f"    {weight}, {indices}, {gather_dim_params}, {slice_sizes}\n" \
                   f");\n" \

        return src_code
    
    # [a + bi] ===> tops.tuple(a, bi)
    @staticmethod
    def Complex(op_var, node, args_dict):
        args = node.args
        shape = '{' + str(args[0].meta['val'].shape).split('[')[-1].split(']')[0] + '}'
        
        src_code = f"std::vector<int64_t> {op_var}_in_shape{shape};\n"
        
        src_code += f"int {op_var}_in_shape_size = {op_var}_in_shape.size();\n"
        
        src_code += f"std::vector<int64_t> {op_var}_part0_start_indices({op_var}_in_shape_size, 0);\n"
        src_code += f"auto {op_var}_part0_limit_indices =  {op_var}_in_shape;\n"
        src_code += f"{op_var}_part0_limit_indices[{op_var}_in_shape_size - 1]--;\n"
        
        src_code += f"std::vector<int64_t> {op_var}_part1_start_indices({op_var}_in_shape_size, 0);\n"
        src_code += f"{op_var}_part1_start_indices[{op_var}_in_shape_size - 1] = 1;\n"
        
        src_code += f"std::vector<int64_t> {op_var}_stride( {op_var}_in_shape_size, 1);\n"

        src_code += f"builder::Op {op_var}_split0 = builder::Slice({args_dict[args[0].name]}, {op_var}_part0_start_indices, {op_var}_part0_limit_indices, {op_var}_stride);\n"
        src_code += f"builder::Op {op_var}_split1 = builder::Slice({args_dict[args[0].name]}, {op_var}_part1_start_indices, {op_var}_in_shape, {op_var}_stride);\n"
        
        out_shape = '{' + str(node.meta['val'].shape).split('[')[-1].split(']')[0] + '}'
        data_type = args[0].meta['val'].dtype.__str__()
        
        src_code += f"builder::Type {op_var}_reshape_type({out_shape}, {type_set[data_type]});\n"
        src_code += f"builder::Op {op_var}_tmp0 = builder::Reshape({op_var}_split0, {op_var}_reshape_type);\n"
        src_code += f"builder::Op {op_var}_tmp1 = builder::Reshape({op_var}_split1, {op_var}_reshape_type);\n"

        t = '{'
        t += f"{op_var}_tmp0, {op_var}_tmp1"
        t += '}'
        
        src_code += f"std::vector<builder::Op> {op_var}_outputs{t};\n"

        src_code += f"builder::Op {op_var} = builder::Tuple({op_var}_outputs);\n"
        
        return src_code

    # tops.tuple(a, bi)====>[a,b]
    @staticmethod
    def Viewasreal(op_var, node, x):
        src_code = f"builder::Op {op_var}_real = builder::GetTupleElement({x}, 0);\n"
        src_code += f"builder::Op {op_var}_imag = builder::GetTupleElement({x}, 1);\n"
        
        out_shape = '{' + str(list(node.meta['val'].shape)[:-1] + [1]).split('[')[-1].split(']')[0] + '}'
        data_type = node.meta['val'].dtype.__str__()
        
        src_code += f"builder::Type {op_var}_reshape_type({out_shape}, {type_set[data_type]});\n"
        src_code += f"builder::Op {op_var}_tmp0 = builder::Reshape({op_var}_real, {op_var}_reshape_type);\n"
        src_code += f"builder::Op {op_var}_tmp1 = builder::Reshape({op_var}_imag, {op_var}_reshape_type);\n"
        
        t = '{'
        t += f"{op_var}_tmp0, {op_var}_tmp1"
        t += '}'

        src_code += f"std::vector<builder::Op> {op_var}_real_imag = {t};\n"
        dimension = len(node.meta['val'].shape)-1
        src_code += f'builder::Op {op_var} = builder::Concatenate({op_var}_real_imag, {dimension});\n'

        return src_code

    #(a + bi)(c + di) = (ac -bd) + (ad + bd)i
    @staticmethod
    def Complexmul(op_var, node, x, y):
        src_code = f"builder::Op {op_var}_xreal = builder::GetTupleElement({x}, 0);\n"
        src_code += f"builder::Op {op_var}_ximag = builder::GetTupleElement({x}, 1);\n"

        src_code += f"builder::Op {op_var}_yreal = builder::GetTupleElement({y}, 0);\n"
        src_code += f"builder::Op {op_var}_yimag = builder::GetTupleElement({y}, 1);\n"

        src_code += f"builder::Op {op_var}_xreal_yreal = builder::Mul({op_var}_xreal, {op_var}_yreal);\n"
        src_code += f"builder::Op {op_var}_ximag_yimag = builder::Mul({op_var}_ximag, {op_var}_yimag);\n"

        src_code += f"builder::Op {op_var}_xreal_yimag = builder::Mul({op_var}_xreal, {op_var}_yimag);\n"
        src_code += f"builder::Op {op_var}_ximag_yreal = builder::Mul({op_var}_ximag, {op_var}_yreal);\n"

        src_code += f"builder::Op {op_var}_mul_real = builder::Sub({op_var}_xreal_yreal, {op_var}_ximag_yimag);\n"
        src_code += f"builder::Op {op_var}_mul_imag = builder::Add({op_var}_xreal_yimag, {op_var}_ximag_yreal);\n"

        t = '{'
        t += f"{op_var}_mul_real, {op_var}_mul_imag"
        t += '}'

        src_code += f"std::vector<builder::Op> {op_var}_outputs {t};\n"
        src_code += f"builder::Op {op_var} = builder::Tuple( {op_var}_outputs);\n"
        
        return src_code

    @staticmethod
    def Concatenate(op_var, node, args_dict):
        args = node.args
        
        y = node.args[1]
        if (node.args[1] < 0 ):
            y = len(node.meta["val"][0].shape) + node.args[1]
            
        args_str = []
        for arg in args[0]:
            arg_shape = arg.meta['val'].shape
            if 0 in arg_shape:
                continue
            args_str.append(args_dict[arg.name])
            
        return f"builder::Op {op_var} = builder::Concatenate({'{' + ','.join(args_str) + '}'}, {y});"

    @staticmethod
    def Softmax(op_var, node, x, z):
        y = node.args[1]
        return f"builder::Op {op_var} = builder::Softmax({x}, {y}, {z});"

    @staticmethod
    def Logsoftmax(op_var, node, x, z):
        y = node.args[1]
        return f"builder::Op {op_var} = builder::Softmax({x}, {y}, {z}, true);"

    @staticmethod
    def Gelu(op_var, node, x):
        y = "true"
        if not node.kwargs or ("approximate" in node.kwargs and node.kwargs["approximate"] == "none"):
            y = "false"
        return f"builder::Op {op_var} = builder::Gelu({x}, {y});"

    @staticmethod
    def Gelu_Grad(op_var, node, x, y):
        z = "true"
        if not node.kwargs or ("approximate" in node.kwargs and node.kwargs["approximate"] == "none"):
            z = "false"
        return f"builder::Op {op_var} = builder::GeluGrad({x}, {y}, {z});"<|MERGE_RESOLUTION|>--- conflicted
+++ resolved
@@ -20,9 +20,6 @@
 
 
 type_set = {"torch.float16": "builder::PrimitiveType::F16()",
-<<<<<<< HEAD
-            "torch.float32": "builder::PrimitiveType::F32()",
-=======
             "torch.half": "builder::PrimitiveType::F16()",
             "torch.float32": "builder::PrimitiveType::F32()",
             "torch.float": "builder::PrimitiveType::F32()",
@@ -33,25 +30,17 @@
             "torch.short": "builder::PrimitiveType::S16()",
             "torch.int32": "builder::PrimitiveType::S32()",
             "torch.int": "builder::PrimitiveType::S32()",
->>>>>>> 8829cd9c
             "torch.int64": "builder::PrimitiveType::S64()",
             "torch.long": "builder::PrimitiveType::S64()",
             "torch.uint8": "builder::PrimitiveType::U8()",
             "torch.bool": "builder::PrimitiveType::PRED()",
             "torch.complex64": "builder::PrimitiveType::F32()"}
 
-
-<<<<<<< HEAD
-need_node = ['Scalar', 'Reshape', 'Expand', 'Zeros', 'Full', 'Fulllike', 'Getitem', 'Gather', 'Scatter',
-             'Batch_Norm', 'Convolution', 'Conv2D_Grad', 'MaxPool2D', 'MaxPool2D_Grad',
-             'Viewasreal', 'Complexmul', 'Softmax', 'Logsoftmax', 'Gelu']
-
-need_dict = ['Div', 'Dot', 'Slice', 'Select', 'Complex', 'Concatenate']
-=======
 need_node = ['Scalar', 'Reshape', 'Expand', 'Zeroslike', 'Oneslike', 'Full', 'Fulllike', 'Getitem', 'Gather', 'Scatter',
              'Batch_Norm', 'Convolution', 'Conv2D_Grad', 'MaxPool2D', 'MaxPool2D_Grad', 'Complex',
              'Viewasreal', 'Complexmul', 'Concatenate', 'Softmax', 'Logsoftmax', 'Gelu', 'Gelu_Grad']
->>>>>>> 8829cd9c
+
+need_dict = ['Div', 'Dot', 'Slice', 'Select', 'Complex', 'Concatenate']
 
 def process_name(name, target):
     if hasattr(target, "name"):
@@ -616,16 +605,9 @@
     
     @staticmethod
     def Full(op_var, node, *args_str):
-<<<<<<< HEAD
-        data_type = node.meta['val'].dtype.__str__()
-        src_code = f"builder::Type {op_var}_type({'{' + '1' + '}'}, {type_set[data_type]});\n"
-        src_code += f"std::vector<float> {op_var}_data = {'{' + str(node.args[1]) + '}'};\n"
-        src_code += f"builder::Op {op_var} = builder::Const(hlir_builder, ({op_var}_data.data()), {op_var}_type);\n"
-=======
         src_code = f"std::vector<int64_t> {op_var}_in_shape{args_str[0]};\n"
         src_code += f"builder::Type {op_var}_type({op_var}_in_shape, builder::PrimitiveType::F32());\n"
         src_code += f"builder::Op {op_var} = builder::Const(hlir_builder, {node.args[1]}, {op_var}_type);\n"
->>>>>>> 8829cd9c
         return src_code
     
     @staticmethod
