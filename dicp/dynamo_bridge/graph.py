--- conflicted
+++ resolved
@@ -96,14 +96,10 @@
             assert shape is not None
 
     def codegen(self):
-<<<<<<< HEAD
         from dicp.vendor.AscendGraph.codegen.ascend import AscendCodegen
         if self.backend_codegen in [AscendCodegen]:
-            return self.backend_codegen(self.gm, self.aten_gm).codegen(self.output_shape)
-        return self.backend_codegen(self.gm, self.aten_gm).codegen()
-=======
+            return self.backend_codegen(self.gm, self.cpu_gm, self.folder, self.graph_key).codegen(self.output_shape)
         return self.backend_codegen(self.gm, self.cpu_gm, self.folder, self.graph_key).codegen()
->>>>>>> 5569fc8f
 
     @dynamo_timed
     def compile_to_module(self):
