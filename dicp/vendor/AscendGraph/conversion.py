--- conflicted
+++ resolved
@@ -406,7 +406,6 @@
         return self.get_proxy(ascend_op.Select, (condition, x1_bcast, x2_bcast))
 
     @register_conversion(aten.arange.default)
-<<<<<<< HEAD
     def arange(self, end, start=0, step=1, device='xpu', pin_memory=False):
         assert isinstance(start, torch.fx.proxy.Proxy) or isinstance(start, int)
         assert isinstance(end, torch.fx.proxy.Proxy) or isinstance(end, int)
@@ -423,25 +422,6 @@
             step = self.get_proxy(ascend_op.Const, (int(step), torch.int64))
         else:
             step = self.get_proxy(ascend_op.Cast, (step, "INT64"), {})
-=======
-    def arange(self, end, start=0, step=1, dtype=None, device='xpu', layout=None, pin_memory=False):
-        assert isinstance(start, str) or isinstance(start, int)
-        assert isinstance(end, str) or isinstance(end, int)
-        assert isinstance(step, str) or isinstance(step, int)
-        assert dtype is None or dtype == torch.int64
-        if isinstance(start, str) and start.isdigit():
-            start = int(start)
-        if isinstance(end, str) and end.isdigit():
-            end = int(end)
-        if isinstance(step, str) and step.isdigit():
-            step = int(step)
-        if isinstance(start, int):
-            start = self.get_proxy(ascend_op.Const, (int(start), torch.int64))
-        if isinstance(end, int):
-            end = self.get_proxy(ascend_op.Const, (int(end), torch.int64))
-        if isinstance(step, int):
-            step = self.get_proxy(ascend_op.Const, (int(step), torch.int64))
->>>>>>> 6cab4bf4
         return self.get_proxy(ascend_op.Range, (end, start, step))
 
     @register_conversion(aten.arange.start)
