--- conflicted
+++ resolved
@@ -21,11 +21,7 @@
     ascend_fuse_passes.append(cls())
     return cls
 
-<<<<<<< HEAD
-# @register_ascend_fuse_pass        
-=======
 #@register_ascend_fuse_pass        
->>>>>>> 6f31a6af
 class FuseTransposeMatmul():
     class MatMulOperatorSupport(OperatorSupportBase):
         def is_node_supported(self, submodules, node: torch.fx.Node) -> bool:
