--- conflicted
+++ resolved
@@ -28,16 +28,13 @@
             return True
     return False
 
-<<<<<<< HEAD
 
 class Adds(Operator):
     def __init__(self):
         super().__init__("adds")
         # self.torch_op = aten.add
 
-=======
->>>>>>> f52fbe8e
-
+      
 class Add(Operator):
     def __init__(self):
         super().__init__("add")
@@ -501,128 +498,6 @@
         self.torch_op = aten.reciprocal.default
 
 
-<<<<<<< HEAD
-=======
-class NewEmptyStrided(Operator):
-    def __init__(self, x, size, stride, dtype, layout, device, pin_memory):
-        super().__init__("new_empty_strided")
-        self.x = x
-        self.size = size
-        self.stride = stride
-        self.dtype = dtype
-        self.layout = layout
-        self.device = device
-        self.pin_memory = pin_memory
-        self.torch_op = aten.new_empty_strided.default
-
-
-class RandLike(Operator):
-    def __init__(self, x, dtype, layout, device, pin_memory, memory_format):
-        super().__init__("rand_like")
-        self.x = x
-        self.dtype = dtype
-        self.layout = layout
-        self.device = device
-        self.pin_memory = pin_memory
-        self.memory_format = memory_format
-        self.torch_op = aten.rand_like.default
-
-
-class GtScalar(Operator):
-    def __init__(self, x, y):
-        super().__init__("gt_scalar")
-        self.x = x
-        self.y = y
-        self.torch_op = aten.gt.Scalar
-
-
-class AddCMul(Operator):
-    def __init__(self, a, b, c, value=1):
-        super().__init__("addcmul")
-        self.a = a
-        self.b = b
-        self.c = c
-        self.value = value
-        self.torch_op = aten.addcmul.default
-
-
-class Reciprocal(Operator):
-    def __init__(self, x):
-        super().__init__("reciprocal")
-        self.x = x
-        self.torch_op = aten.reciprocal.default
-
-
-@torch.fx.wrap
-def addv2(a, b) -> torch.Tensor:
-    if hasattr(a, 'meta'):
-        a = a.meta['val']
-    if hasattr(b, 'meta'):
-        b = b.meta['val']
-    return aten.add(a, b)
-
-@torch.fx.wrap
-def pad(x, padding) -> torch.Tensor:
-    if hasattr(x, 'meta'):
-        x = x.meta['val']
-    shape = list(x.size())
-    for i in range(len(shape)):
-        shape[i] = shape[i] + padding
-    return aten.zeros(shape)
-
-@torch.fx.wrap
-def maxpoolwithargmax(input, kernel_size, stride) -> torch.Tensor:
-    return aten.max_pool2d(input, kernel_size, stride)
-
-@torch.fx.wrap
-def squaresum(x, dims, keepdim) -> torch.Tensor:
-    square = aten.square(x)
-    return aten.sum(square, dims, keepdim)
-
-@torch.fx.wrap
-def conv2dbackpropfilter(grad, input, weight, bias,
-        stride, padding, dilation, transposed, output_padding, groups, output_masks) -> torch.Tensor:
-    output_masks = [True, False, False]
-    if hasattr(grad, 'meta'):
-        grad = grad.meta['val']
-    if hasattr(input, 'meta'):
-        input = input.meta['val']
-    if hasattr(weight, 'meta'):
-        weight = weight.meta['val']
-    return aten.convolution_backward(grad, input, weight, bias,
-            stride, padding, dilation, transposed,
-            output_padding, groups, output_masks)
-
-@torch.fx.wrap
-def conv2dbackpropinput(grad, input, weight, bias,
-        stride, padding, dilation, transposed, output_padding, groups, output_masks) -> torch.Tensor:
-    output_masks = [False, True, False]
-    if hasattr(grad, 'meta'):
-        grad = grad.meta['val']
-    if hasattr(input, 'meta'):
-        input = input.meta['val']
-    if hasattr(weight, 'meta'):
-        weight = weight.meta['val']
-    return aten.convolution_backward(grad, input, weight, bias,
-            stride, padding, dilation, transposed,
-            output_padding, groups, output_masks)
-
-@torch.fx.wrap
-def biasaddgrad(grad, input, weight, bias,
-        stride, padding, dilation, transposed, output_padding, groups, output_masks) -> torch.Tensor:
-    output_masks = [False, False, True]
-    if hasattr(grad, 'meta'):
-        grad = grad.meta['val']
-    if hasattr(input, 'meta'):
-        input = input.meta['val']
-    if hasattr(weight, 'meta'):
-        weight = weight.meta['val']
-    return aten.convolution_backward(grad, input, weight, bias,
-            stride, padding, dilation, transposed,
-            output_padding, groups, output_masks)
-
-@torch.fx.wrap
->>>>>>> f52fbe8e
 def ret_triple(a, b, c) -> Tuple[torch.Tensor, torch.Tensor, torch.Tensor]:
     return a, b, c
 
