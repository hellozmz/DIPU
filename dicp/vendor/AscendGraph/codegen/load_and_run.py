import acl
import os
import numpy as np
import torch
import atexit


# the range for dynamic shape
MAX_RANGE = 128

# rule for mem
ACL_MEM_MALLOC_HUGE_FIRST = 0
ACL_MEM_MALLOC_HUGE_ONLY = 1
ACL_MEM_MALLOC_NORMAL_ONLY = 2
# rule for memory copy
ACL_MEMCPY_HOST_TO_HOST = 0
ACL_MEMCPY_HOST_TO_DEVICE = 1
ACL_MEMCPY_DEVICE_TO_HOST = 2
ACL_MEMCPY_DEVICE_TO_DEVICE = 3
# error code
ACL_SUCCESS = 0
# images format
IMG_EXT = ['.jpg', '.JPG', '.png', '.PNG', '.bmp', '.BMP', '.jpeg', '.JPEG']
# data format
NPY_FLOAT32 = 11
ACL_DT_UNDEFINED = -1
ACL_FLOAT = 0
ACL_FLOAT16 = 1
ACL_INT8 = 2
ACL_INT32 = 3
ACL_UINT8 = 4
ACL_INT16 = 6
ACL_UINT16 = 7
ACL_UINT32 = 8
ACL_INT64 = 9
ACL_UINT64 = 10
ACL_DOUBLE = 11
ACL_BOOL = 12
ACL_COMPLEX64 = 16

ACL_MDL_PRIORITY_INT32 = 0
ACL_MDL_LOAD_TYPE_SIZET = 1
ACL_MDL_PATH_PTR = 2
ACL_MDL_MEM_ADDR_PTR = 3
ACL_MDL_MEM_SIZET = 4 
ACL_MDL_WEIGHT_ADDR_PTR = 5
ACL_MDL_WEIGHT_SIZET = 6
ACL_MDL_WORKSPACE_ADDR_PTR = 7
ACL_MDL_WORKSPACE_SIZET = 8
ACL_MDL_INPUTQ_NUM_SIZET = 9
ACL_MDL_INPUTQ_ADDR_PTR = 10
ACL_MDL_OUTPUTQ_NUM_SIZET = 11
ACL_MDL_OUTPUTQ_ADDR_PTR = 12
ACL_MDL_WORKSPACE_MEM_OPTIMIZE = 13

def get_np_dtype(dtype):
    if dtype == ACL_FLOAT:
        return np.float32
    elif dtype == ACL_INT64:
        return np.int64
    elif dtype == ACL_INT32:
        return np.int32
    elif dtype == ACL_BOOL:
        return np.bool_
    elif dtype == ACL_DOUBLE:
        return np.float64
    elif dtype == ACL_COMPLEX64:
        return np.complex64
    elif dtype == ACL_FLOAT16:
        return np.float16
    raise RuntimeError("unsupported np dtype!")


def get_tensor_dtype(dtype):
    if dtype == ACL_FLOAT:
        return torch.float32
    elif dtype == ACL_INT64:
        return torch.int64
    elif dtype == ACL_FLOAT16:
        return torch.float16
    elif dtype == ACL_INT32:
        return torch.int32
    elif dtype == ACL_BOOL:
        return torch.bool
    elif dtype == ACL_DOUBLE:
        return torch.float64
    elif dtype == ACL_COMPLEX64:
        return torch.complex64
    raise RuntimeError(f"can not convert acl dtype:{dtype} to torch dtype")


buffer_method = {
    "in": acl.mdl.get_input_size_by_index,
    "out": acl.mdl.get_output_size_by_index
    }

def check_ret(message, ret):
    if ret != ACL_SUCCESS:
        raise Exception("{} failed ret={}"
                        .format(message, ret))


class MemoryPool:
    def __init__(self):
        self.work_ptr = None
        self.weight_ptr = None
        atexit.register(self.release_memory)
        self.init_work_weight_ptr()

    def init_work_weight_ptr(self):
<<<<<<< HEAD
        if self.work_ptr is None:
            self.work_size = 15 * 1024 * 1024 * 1024
            self.work_ptr, ret = acl.rt.malloc(self.work_size,
                                                ACL_MEM_MALLOC_HUGE_FIRST)
            check_ret("acl.rt.malloc", ret)

    def release_memory(self):
        print("Release bufferPtr from MemoryPool.")
        if self.work_ptr is not None:
            ret = acl.rt.free(self.work_ptr)
            check_ret("acl.rt.free", ret)
            self.work_ptr = None

        if self.weight_ptr is not None:
            ret = acl.rt.free(self.weight_ptr)
            check_ret("acl.rt.free", ret)
            self.weight_ptr = None
=======
        self.work_size = 15 * 1024 * 1024 * 1024
        self.work_ptr, ret = acl.rt.malloc(self.work_size,
                                            ACL_MEM_MALLOC_HUGE_FIRST)
        check_ret("acl.rt.malloc", ret)
>>>>>>> 6f31a6af


memory_pool = MemoryPool()


class AscendExecutor(object):
    def __init__(self, device_id, model_path) -> None:
        self.device_id = device_id          # int
        self.model_path = model_path        # str
        self.model_id = None                # pointer
        self.context = None                 # pointer
        self.model_desc = None              # pointer when using
        self.num_inputs = 0
        self.num_outputs = 0
        self.input_size = []
        self.output_size = []
        self.output_dims = []
        self.output_dtypes = []
        self.output_data = []
        self.input_shape = []
        self.input_dataset = acl.mdl.create_dataset()
        self.input_data_buffers = []
        self.output_dataset = acl.mdl.create_dataset()
        self.output_data_buffers = []

        self.init_resource()

    def __del__(self):
        self.release_resource()

    def release_resource(self):
        print("Releasing resources stage:")
        if self.model_id > -1:
            ret = acl.mdl.unload(self.model_id)
            check_ret("acl.mdl.unload", ret)
            self.model_id = -1
        if self.model_desc:
            acl.mdl.destroy_desc(self.model_desc)
            self.model_desc = None

    def load_model(self):
        work_size, weight_size, ret = acl.mdl.query_size(self.model_path)
        check_ret("acl.mdl.query_size", ret)
        weight_ptr, ret = acl.rt.malloc(weight_size,
                                              ACL_MEM_MALLOC_HUGE_FIRST)
        check_ret("acl.rt.malloc", ret)
        config_handle = acl.mdl.create_config_handle()
        ret = acl.mdl.set_config_opt(config_handle, ACL_MDL_LOAD_TYPE_SIZET, 2)
        check_ret("set_config_opt", ret) 

        ret = acl.mdl.set_config_opt(config_handle, ACL_MDL_PATH_PTR, self.model_path)
        check_ret("set_config_opt", ret)

        ret = acl.mdl.set_config_opt(config_handle, ACL_MDL_WEIGHT_ADDR_PTR, weight_ptr)
        check_ret("set_config_opt", ret)

        ret = acl.mdl.set_config_opt(config_handle, ACL_MDL_WEIGHT_SIZET, weight_size)
        check_ret("set_config_opt", ret)

        ret = acl.mdl.set_config_opt(config_handle, ACL_MDL_WORKSPACE_ADDR_PTR, memory_pool.work_ptr)
        check_ret("set_config_opt", ret)

        ret = acl.mdl.set_config_opt(config_handle, ACL_MDL_WORKSPACE_SIZET, work_size)
        check_ret("set_config_opt", ret)

        ret = acl.mdl.set_config_opt(config_handle, ACL_MDL_WORKSPACE_MEM_OPTIMIZE, 1)
        check_ret("set_config_opt", ret)

        self.model_id, ret = acl.mdl.load_with_config(config_handle)
        check_ret("acl.mdl.load_with_config", ret)
        print("model_id:{}".format(self.model_id))

        self.model_desc = acl.mdl.create_desc()
        ret = acl.mdl.get_desc(self.model_desc, self.model_id)
        check_ret("acl.mdl.get_desc", ret)

    def init_resource(self):
        print("init resource stage:")

        self.load_model()
        self.num_inputs = acl.mdl.get_num_inputs(self.model_desc)
        self.num_outputs = acl.mdl.get_num_outputs(self.model_desc)
        for i in range(self.num_inputs):
            temp_buffer_size = acl.mdl.get_input_size_by_index(self.model_desc, i)
            self.input_size.append(temp_buffer_size)
<<<<<<< HEAD
=======
            input_dims, ret = acl.mdl.get_input_dims(self.model_desc, i)
            check_ret("acl.mdl.get_input_dims", ret)
            self.input_shape.append(input_dims)
            data_buf = acl.create_data_buffer(0, 1)
            self.input_data_buffers.append(data_buf)
            _, ret = acl.mdl.add_dataset_buffer(self.input_dataset, data_buf)
            check_ret("acl.add_dataset_buffer", ret)
>>>>>>> 6f31a6af

        for i in range(self.num_outputs):
            temp_buffer_size = acl.mdl.get_output_size_by_index(self.model_desc, i)
            dtype = acl.mdl.get_output_data_type(self.model_desc, i)
            dims, ret = acl.mdl.get_output_dims(self.model_desc, i)
            check_ret("acl.mdl.get_output_dims", ret)
            dims = dims["dims"]
            if temp_buffer_size == 0:
                temp_buffer_size = 1
                for idx, dim in enumerate(dims):
                    if dim > -1:
                        temp_buffer_size *= dim
                    else:
                        temp_buffer_size *= MAX_RANGE
                        dims[idx] = MAX_RANGE
                np_dtype = get_np_dtype(dtype)
                temp_buffer_size *= np.dtype(np_dtype).itemsize

            if temp_buffer_size == 0:
                temp_buffer_size = 1
            self.output_dtypes.append(get_tensor_dtype(dtype))
            self.output_dims.append(dims)
            self.output_size.append(temp_buffer_size)
            data_buf = acl.create_data_buffer(0, 1)
            self.output_data_buffers.append(data_buf)
            _, ret = acl.mdl.add_dataset_buffer(self.output_dataset, data_buf)
            check_ret("acl.add_dataset_buffer", ret)

        print("init resource success")

    def _prepare_input(self, images, dims):
        assert self.num_inputs == len(images)
<<<<<<< HEAD
        self.load_input_dataset = acl.mdl.create_dataset()
=======
>>>>>>> 6f31a6af
        zero_tensor = torch.randn(1).xpu()
        for i in range(self.num_inputs):
            buffer_size = self.input_size[i]
            if dims is not None and i in dims.keys():
                tot_size = 1
                for elem in dims[i]:
                    tot_size *= elem
                dtype = acl.mdl.get_input_data_type(self.model_desc, i)
                np_dtype = get_np_dtype(dtype)
                buffer_size = tot_size * np.dtype(np_dtype).itemsize

            if buffer_size == 0:
                buffer_size = 1
                ptr = zero_tensor.data_ptr()
            else:
                ptr = images[i].data_ptr()
<<<<<<< HEAD
            data = acl.create_data_buffer(ptr, buffer_size)
            _, ret = acl.mdl.add_dataset_buffer(self.load_input_dataset, data)
            check_ret("acl.mdl.add_dataset_buffer", ret)
            if ret != ACL_SUCCESS:
                ret = acl.destroy_data_buffer(data)
                check_ret("acl.destroy_data_buffer", ret)

=======

            ret = acl.update_data_buffer(self.input_data_buffers[i], ptr, buffer_size)
            check_ret("acl.update_data_buffer", ret)
            
>>>>>>> 6f31a6af
            if dims is not None and i in dims.keys():
                dtype = acl.mdl.get_input_data_type(self.model_desc, i)
                format = acl.mdl.get_input_format(self.model_desc, i)
                tensorDesc = acl.create_tensor_desc(dtype, dims[i], format)
                dataset, ret = acl.mdl.set_dataset_tensor_desc(self.input_dataset,
                                                tensorDesc, i)
                check_ret("acl.mdl.set_dataset_tensor_desc", ret)
                assert(dataset == self.input_dataset)            

    def _prepare_output(self, output_tensor):
        for i in range(self.num_outputs):
            item = torch.empty(self.output_dims[i], dtype=self.output_dtypes[i], device='xpu')
            output_tensor.append(item)
            ret = acl.update_data_buffer(self.output_data_buffers[i], item.data_ptr(), self.output_size[i])
            check_ret("acl.update_data_buffer", ret)

    def _prepare_tmp_output(self):
        for i in range(self.num_outputs):
            temp_buffer, ret = acl.rt.malloc(self.output_size[i],
<<<<<<< HEAD
                            ACL_MEM_MALLOC_HUGE_FIRST) 
            data = acl.create_data_buffer(temp_buffer, self.output_size[i])
            self.output_data.append(temp_buffer)
            _, ret = acl.mdl.add_dataset_buffer(self.load_output_dataset, data)
            check_ret("acl.mdl.add_dataset_buffer", ret)
            if ret != ACL_SUCCESS:
                ret = acl.destroy_data_buffer(data)
                check_ret("acl.destroy_data_buffer", ret)
=======
                            ACL_MEM_MALLOC_HUGE_FIRST)            
            ret = acl.update_data_buffer(self.output_data_buffers[i], temp_buffer, self.output_size[i])
            check_ret("acl.update_data_buffer", ret)
            self.output_data.append(temp_buffer)
            
>>>>>>> 6f31a6af

    def _prepare_real_output(self, output_tensor):
        for i in range(self.num_outputs):
            out = acl.mdl.get_dataset_tensor_desc(self.output_dataset, i)
            tsize = acl.get_tensor_desc_num_dims(out)
            out_dim = []
            tot_size = 1
            for d in range(tsize):
                out_dim.append(acl.get_tensor_desc_dim(out, d))
                tot_size *= out_dim[-1]
            dtype = acl.mdl.get_output_data_type(self.model_desc, i)
            np_dtype = get_np_dtype(dtype)
            tot_size *= np.dtype(np_dtype).itemsize
            item = torch.empty(out_dim, dtype=self.output_dtypes[i], device='xpu')
            output_tensor.append(item)
            ret = acl.rt.memcpy(item.data_ptr(),
                                tot_size,
                                self.output_data[i],
                                tot_size,
                                ACL_MEMCPY_DEVICE_TO_DEVICE)
            check_ret("acl.rt.memcpy", ret)            

    def run(self, images, dims=None, max_range=128):
        global MAX_RANGE
        if max_range > 128:
            MAX_RANGE = max_range
        else:
            MAX_RANGE = 128

        assert len(images) > 0
        input = list(map(lambda x: x.xpu(), images))
        self._prepare_input(input, dims)
        output = []
        if dims is not None:
            self._prepare_tmp_output()
            self.forward()
            self._prepare_real_output(output)
        else:
            self._prepare_output(output)
            self.forward()
        self._destroy_databuffer()
        return output

    def forward(self):
        ret = acl.mdl.execute(self.model_id,
                              self.input_dataset,
                              self.output_dataset)
        check_ret("acl.mdl.execute", ret)

    def _destroy_databuffer(self):
        while self.output_data:
            item = self.output_data.pop()
            ret = acl.rt.free(item)
            check_ret("acl.rt.free", ret)


class AscendModel():
    def __init__(self, device_id, model_path) -> None:
        atexit.register(self.cleanup)
        self.exe = AscendExecutor(device_id, model_path)

    def run(self, images, dims=None, max_range=128):
        return self.exe.run(images, dims, max_range)

    def cleanup(self):
        if hasattr(self, 'exe'):
            del self.exe


if __name__ == '__main__':
    current_dir = os.path.dirname(os.path.abspath(__file__))
    model_path = os.path.join(current_dir, "build", "demo_add_add.om")

    exe = AscendExecutor(0, model_path)
    
    # make input data
    input_data = np.random.randn(1, 1, 28, 28)

    exe.run([input_data])

    print("*****run finish******")
    exe.release_resource()<|MERGE_RESOLUTION|>--- conflicted
+++ resolved
@@ -108,7 +108,6 @@
         self.init_work_weight_ptr()
 
     def init_work_weight_ptr(self):
-<<<<<<< HEAD
         if self.work_ptr is None:
             self.work_size = 15 * 1024 * 1024 * 1024
             self.work_ptr, ret = acl.rt.malloc(self.work_size,
@@ -126,12 +125,6 @@
             ret = acl.rt.free(self.weight_ptr)
             check_ret("acl.rt.free", ret)
             self.weight_ptr = None
-=======
-        self.work_size = 15 * 1024 * 1024 * 1024
-        self.work_ptr, ret = acl.rt.malloc(self.work_size,
-                                            ACL_MEM_MALLOC_HUGE_FIRST)
-        check_ret("acl.rt.malloc", ret)
->>>>>>> 6f31a6af
 
 
 memory_pool = MemoryPool()
@@ -217,8 +210,6 @@
         for i in range(self.num_inputs):
             temp_buffer_size = acl.mdl.get_input_size_by_index(self.model_desc, i)
             self.input_size.append(temp_buffer_size)
-<<<<<<< HEAD
-=======
             input_dims, ret = acl.mdl.get_input_dims(self.model_desc, i)
             check_ret("acl.mdl.get_input_dims", ret)
             self.input_shape.append(input_dims)
@@ -226,7 +217,6 @@
             self.input_data_buffers.append(data_buf)
             _, ret = acl.mdl.add_dataset_buffer(self.input_dataset, data_buf)
             check_ret("acl.add_dataset_buffer", ret)
->>>>>>> 6f31a6af
 
         for i in range(self.num_outputs):
             temp_buffer_size = acl.mdl.get_output_size_by_index(self.model_desc, i)
@@ -259,10 +249,6 @@
 
     def _prepare_input(self, images, dims):
         assert self.num_inputs == len(images)
-<<<<<<< HEAD
-        self.load_input_dataset = acl.mdl.create_dataset()
-=======
->>>>>>> 6f31a6af
         zero_tensor = torch.randn(1).xpu()
         for i in range(self.num_inputs):
             buffer_size = self.input_size[i]
@@ -279,20 +265,10 @@
                 ptr = zero_tensor.data_ptr()
             else:
                 ptr = images[i].data_ptr()
-<<<<<<< HEAD
-            data = acl.create_data_buffer(ptr, buffer_size)
-            _, ret = acl.mdl.add_dataset_buffer(self.load_input_dataset, data)
-            check_ret("acl.mdl.add_dataset_buffer", ret)
-            if ret != ACL_SUCCESS:
-                ret = acl.destroy_data_buffer(data)
-                check_ret("acl.destroy_data_buffer", ret)
-
-=======
 
             ret = acl.update_data_buffer(self.input_data_buffers[i], ptr, buffer_size)
             check_ret("acl.update_data_buffer", ret)
             
->>>>>>> 6f31a6af
             if dims is not None and i in dims.keys():
                 dtype = acl.mdl.get_input_data_type(self.model_desc, i)
                 format = acl.mdl.get_input_format(self.model_desc, i)
@@ -312,22 +288,11 @@
     def _prepare_tmp_output(self):
         for i in range(self.num_outputs):
             temp_buffer, ret = acl.rt.malloc(self.output_size[i],
-<<<<<<< HEAD
-                            ACL_MEM_MALLOC_HUGE_FIRST) 
-            data = acl.create_data_buffer(temp_buffer, self.output_size[i])
-            self.output_data.append(temp_buffer)
-            _, ret = acl.mdl.add_dataset_buffer(self.load_output_dataset, data)
-            check_ret("acl.mdl.add_dataset_buffer", ret)
-            if ret != ACL_SUCCESS:
-                ret = acl.destroy_data_buffer(data)
-                check_ret("acl.destroy_data_buffer", ret)
-=======
                             ACL_MEM_MALLOC_HUGE_FIRST)            
             ret = acl.update_data_buffer(self.output_data_buffers[i], temp_buffer, self.output_size[i])
             check_ret("acl.update_data_buffer", ret)
             self.output_data.append(temp_buffer)
             
->>>>>>> 6f31a6af
 
     def _prepare_real_output(self, output_tensor):
         for i in range(self.num_outputs):
