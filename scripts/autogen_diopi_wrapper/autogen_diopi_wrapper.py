# Copyright (c) 2023, DeepLink.
import yaml
import re
import json
import os
from collections import OrderedDict
from typing import Mapping, Match, Optional, Sequence
from diopi_wrapper_template import diopi_wrapper_file_template_content,\
    diopi_wrapper_function_template_content, op_register_template_content,\
    custom_autograd_template_content, autocompare_template_content,\
    op_with_custom_fallback_register_template_content

class CodeTemplate:
    substitution_str = r"(^[^\n\S]*)?\$([^\d\W]\w*|\{,?[^\d\W]\w*\,?})"
    substitution = re.compile(substitution_str, re.MULTILINE)

    pattern: str
    filename: str

    @staticmethod
    def from_file(filename: str) -> "CodeTemplate":
        with open(filename, "r") as f:
            return CodeTemplate(f.read(), filename)

    def __init__(self, pattern: str, filename: str = "") -> None:
        self.pattern = pattern
        self.filename = filename

    def substitute(
        self, env: Optional[Mapping[str, object]] = None, **kwargs: object
    ) -> str:
        if env is None:
            env = {}

        def lookup(v: str) -> object:
            assert env is not None
            return kwargs[v] if v in kwargs else env[v]

        def indent_lines(indent: str, v: Sequence[object]) -> str:
            return "".join(
                [indent + l + "\n" for e in v for l in str(e).splitlines()]
            ).rstrip()

        def replace(match: Match[str]) -> str:
            indent = match.group(1)
            key = match.group(2)
            comma_before = ""
            comma_after = ""
            if key[0] == "{":
                key = key[1:-1]
                if key[0] == ",":
                    comma_before = ", "
                    key = key[1:]
                if key[-1] == ",":
                    comma_after = ", "
                    key = key[:-1]
            v = lookup(key)
            if indent is not None:
                if not isinstance(v, list):
                    v = [v]
                return indent_lines(indent, v)
            elif isinstance(v, list):
                middle = ", ".join([str(x) for x in v])
                if len(v) == 0:
                    return middle
                return comma_before + middle + comma_after
            else:
                return str(v)

        return self.substitution.sub(replace, self.pattern)


def get_fun_name_from_cppsignature(cppnature):
    return re.search(r'[a-zA-Z_:]+[\w\d:]+\(' , cppnature).group().replace('(', '')


def get_op_name_from_schema(schema):
    op_name = schema[0:schema.find('(')]
    op_name = re.sub('aten::', '', op_name)
    return op_name

def create_fun_name_from_schema(schema):
    schema = schema.strip()
    op_name = schema[0:schema.find('(')]
    op_name = op_name.replace('.','_')
    op_name = "dipu_" + re.sub('aten::', '', op_name)
    op_name = op_name.lower()
    return op_name

def create_return_code_frome_schema(schema, allow_return_ref = True):
    schema = re.sub('Tensor\([a-z]\)' , 'Tensor', schema)
    return_code = schema[schema.find('->'):].replace('->', '').strip()
    return_code = re.sub('\([a-zA-Z]!\)', '&' , return_code)
    return_code = re.sub('Tensor', 'at::Tensor' , return_code)
    return_code = re.sub('([\w_\d:&]+)[ ]+([\w\d_]+)?', R'\1', return_code)
    return_code = re.sub('\(', 'std::tuple<', return_code)
    return_code = re.sub('\)', '> ' ,return_code)
    if allow_return_ref == False:
        return_code = return_code.replace('&', '')
    return return_code

def create_transform_input_to_cpu_code(fun_config):
    input_process_code = ''
    schema = fun_config['schema']
    inputs = re.findall('Tensor +([\w\d_]+)', schema[:schema.find('->')])
    for input in inputs:
        input_process_code += f"at::Tensor {input}_cpu = {input}.cpu();\n"

    optional_inputs = re.findall('Tensor *\? +([\w\d_]+)', schema[:schema.find('->')])
    for input in optional_inputs:
        input_process_code += f"\nc10::optional<at::Tensor> {input}_cpu = {input}.has_value() && {input}.value().defined() ? c10::make_optional<at::Tensor>({input}.value().cpu()) : {input};\n"

    optional_tensor_list_inputs = re.findall('Tensor *\? *\[ *\] +([\w\d_]+)', schema[:schema.find('->')])
    for input in optional_tensor_list_inputs:
        input_process_code += f"\nc10::List<c10::optional<at::Tensor>> {input}_cpu;\n"
        input_process_code += f"for (int i = 0; i < {input}.size();++i)" + " {\n"
        input_process_code += f"\t{input}_cpu.push_back({input}[i].has_value() && {input}[i].value().defined() ? c10::make_optional<at::Tensor>({input}[i].value().cpu()) : {input}[i]);\n"
        input_process_code += "}\n"

    outputs = re.findall('Tensor\([a-z]!\)[ ]+([\w\d_]+){1}', schema[:schema.find('->')])
    for output in outputs:
        if output.strip().endswith('?'):
            output = output.replace('?', '')
            input_process_code += f"\nc10::optional<at::Tensor> {output}_cpu = {output}.has_value() && {output}.value().defined() ? c10::make_optional<at::Tensor>({output}.value().cpu() : {output};\n"
        else:
            input_process_code += f"at::Tensor {output}_cpu = {output}.cpu();\n"


    tensors_arrays = re.findall('Tensor *\[ *\] * +([\w\d_]+)', schema[:schema.find('->')])
    tensors_arrays += re.findall('ITensorListRef *&? +([\w\d_]+)', schema[:schema.find('->')])
    if len(tensors_arrays) > 0:
        for tensors_arg in tensors_arrays:
            input_process_code += f"std::vector<at::Tensor> {tensors_arg}_cpu({tensors_arg}.size());\n";
            input_process_code += f"std::transform({tensors_arg}.begin(), {tensors_arg}.end(), {tensors_arg}_cpu.begin(), [](const at::Tensor& tensor)" + '{return tensor.cpu();});\n'

    return input_process_code


def create_print_op_args_code(fun_config):
    args_name_list = create_args_name_list_from_schema(fun_config['schema'])
    opname = get_op_name_from_schema(fun_config['schema'])
    inputs = args_name_list.split(',') + get_function_need_alloc_args_from_schema(fun_config['schema'])
    code = ''
    if len(inputs) < 0:
        return code
    code += "if (dumpOpArgLevel() > 1) {\n"
    for input in inputs:
        input = input.strip()
        code += f'\tstd::cout << "\t{opname}:\t{input}:" << dumpArg({input}) << std::endl;\n'
    code += "}"
    return code


def create_param_list_from_schema(schema):
    param_list = schema[schema.find('(') + 1 : schema.find('->')].strip()
    param_list = param_list[0:param_list.rfind(')')]
    args_type_map = OrderedDict({
        'Tensor\([a-z]\)' : 'Tensor',
        '[ ]*\([a-zA-Z]!\)' : '&',
        'str\?' : 'c10::optional<c10::string_view>',
        '([, \(]{1})str ' : R'\1c10::string_view ',
        'ScalarType[ ]*\?' : 'c10::optional<at::ScalarType>',
        'ScalarType[ ]+([\w\d_]+)' : R'at::ScalarType \1',
        'Scalar[ ]*\? *([\w\d_]+)' :  R'const c10::optional<at::Scalar>& \1',
        'Generator ?\?' : 'c10::optional<at::Generator>',
        'Device ?\?' : 'c10::optional<c10::Device>',
        'Layout ?\?' : 'c10::optional<at::Layout>' ,
        'Tensor ?\? *\[ *\]' : R'const c10::List<c10::optional<at::Tensor>>&' ,
        'Tensor ?\?' : 'const c10::optional<at::Tensor>&' ,
        'int ?\?' : 'c10::optional<int64_t>' ,
        'float ?\?' : 'c10::optional<double>' ,
        '([\(, ]*)int ([\w\d_]+)' : R'\1int64_t \2',
        '([\(, ]*)float ([\w\d_]+)' : R'\1double \2',
        '([\(, ]*)SymInt ([\w\d_]+)' : R'\1c10::SymInt \2',
        '([\(, ]*)SymInt *\[[ \d]*\] ([\w\d_]+)' : R'\1c10::SymIntArrayRef \2',
        '([\(, ]*)SymInt *\[[ \d]*\] *\? +([\w\d_]+)' : R'\1at::OptionalSymIntArrayRef \2',
        'int\[\d*\] +([\w\d_]+)' : R'at::IntArrayRef \1' ,
        '([a-zA-Z0-9]+)\?' : R'c10::optional<\1>',
        'Tensor *\[ *\]' : 'at::ArrayRef<at::Tensor>' ,
        'Tensor[ ]*& +([\w\d_]+)' : R'at::Tensor& \1' ,
        'Tensor[ ]+([\w\d_]+)' : R'const at::Tensor& \1' ,
        'Scalar ' : R'const at::Scalar& ' ,
        '([, \(]+)int\[\d\]\?' : R'\1at::OptionalIntArrayRef',
        'int *\[ *\d+\ *]' : 'at::IntArrayRef' ,
        'bool\[(\d+)\]' : R'::std::array<bool,\1>' ,
        '\*[ ,]+' : '',
        '\=[ ]*\[ *\]' : '',
        '=[ ]*\'?\w*-?\.?[\d ]*\'?' : '',
    })
    for pattern, cpp_type in args_type_map.items():
        param_list = re.sub(str(pattern), str(cpp_type), param_list)
    return param_list


def get_function_inputs_from_schema(schema):
    param_list = create_param_list_from_schema(schema)
    ins = []
    for args in param_list.split(','):
        args = args.strip()
        tensor_match_result = re.search('Tensor[ ]*&+', args)
        if tensor_match_result is not None:
            in_match_result = re.search('const[ ]+[at::]*Tensor[ &]*', args)
            if in_match_result is not None:
                ins.append(args[in_match_result.span()[1]::].strip())
        opt_tensor_match_result = re.search('const[ ]+c10::optional<at::Tensor>[ &]*([a-zA-Z_0-9]+)', args)
        if opt_tensor_match_result is not None:
            opt_tensor = re.sub('const[ ]+c10::optional<at::Tensor>[ &]*([a-zA-Z_]+)', r'\1', args).strip()
            ins.append(opt_tensor + '?')
    return ins


def get_function_need_alloc_args_from_schema(schema):
    outputs = []
    param_list = schema[schema.find('->') + 2 : ].strip()
    outputs += re.findall('\(?Tensor[ ]*([\w\d_]+){1}',  param_list)

    no_name_args = re.findall('Tensor[ ]*(?!\([a-z]!\))(?![\w\d_ ]+)',  param_list)
    no_name_args_num = len(no_name_args)
    for i in range(no_name_args_num):
        outputs.append('out' + (str(i) if no_name_args_num > 1 else ''))

    return outputs


def get_function_outputs_from_schema(schema):
    outputs = re.findall('Tensor\([a-z]!\)[ ]+([\w\d_]+){1}', schema)
    outputs += get_function_need_alloc_args_from_schema(schema)
    outputs = list(set(outputs))
    return outputs

def get_function_scalar_args_from_schema(schema):
    param_list = schema[schema.find('(') + 1 : schema.find('->')].strip()
    param_list = param_list[0:param_list.rfind(')')]
    scalars = []
    for args in param_list.split(','):
        args = args.strip()
        scalar_match_result = re.search('[ ]?Scalar[ ]+', args)
        opt_scalar_match_result = re.search('Scalar[ ][\?]+', args)
        if scalar_match_result is not None and opt_scalar_match_result is None:
            scalar_param = args[scalar_match_result.span()[1]:].strip()
            scalar_param = re.sub('=.*,{1}', ',', scalar_param)
            scalar_param = re.sub('=.*', '', scalar_param)
            scalars.append(scalar_param.strip())
    return scalars

def get_function_optional_scalar_args_from_schema(schema):
    param_list = schema[schema.find('(') + 1 : schema.find('->')].strip()
    param_list = param_list[0:param_list.rfind(')')]
    return re.findall('Scalar *\? +([\w\d_]+)', param_list)


def get_function_optional_generator_args_from_schema(schema):
    param_list = schema[schema.find('(') + 1 : schema.find('->')].strip()
    param_list = param_list[0:param_list.rfind(')')]
    return re.findall('Generator *\? +([\w\d_]+)', param_list)


def get_function_int_array_args_from_schema(schema):
    param_list = create_param_list_from_schema(schema)
    int_arrays = []
    for args in param_list.split(','):
        args = args.strip()
        match_result = re.search('[^Optional]SymIntArray[\w\d]*', args)
        if match_result is not None:
            int_array_param = args[match_result.span()[1]:].strip()
            int_array_param = re.sub('=.*,{1}', ',', int_array_param)
            int_array_param = re.sub('=.*', '', int_array_param)
            int_arrays.append(int_array_param.strip())
    return int_arrays


def get_function_return_param_from_schema(schema):
    return_schema= schema[schema.find('->' ) + 2:].strip()
    params = []
    return_params = return_schema.split(',')
    for i in range(len(return_params)):
        args = return_params[i]
        inplace_match = re.search('Tensor\([a-zA-Z]+!\)', args)
        pure_out_match = re.search('Tensor[ ,]?', args)
        if inplace_match is not None:
            arg_label = re.sub('.*(\(.*\))', r'\1',inplace_match.group())
            index = schema.find(arg_label) + len(arg_label)
            param = re.search("[a-zA-Z0-9_::]+", schema[index:]).group()
            params.append(param)
        elif inplace_match is None and pure_out_match is not None:
            name_from_schema = re.sub('\(?Tensor[ ]+([\w\d_]+)\)?', R'\1', args)
            if name_from_schema == args:
                name = "out" + (str(i) if len(return_params) > 1 else '')
            else:
                name = name_from_schema
            params.append(name)
    return params


def create_call_diop_interface_code_from_schema(schema):
    schema = schema.replace('aten::', '').strip()
    schema = schema.replace('_.', 'Inp')
    schema = schema.replace('.', '')

    outs = re.findall(",? *Tensor *\(\w+!\) *\w+", schema)[::-1]
    schema = re.sub(",? *Tensor *\(\w+!\) *\w+", '', schema)
    index = schema.find('(') + 1
    for args in outs:
        schema = schema[0:index] + args.replace(',', '') + ', ' + schema[index:]

    schema = schema.replace('(', '(ctx, ', 1)
    return_index = schema.find('->')

    if return_index > 0:
        return_args = schema[return_index + 2 :].strip()
        if re.search('Tensor[ ]*\([\w]+!\)', return_args) is None:
            return_args = re.sub('Tensor[ ]*\([\w]+!\)[ ]*', '', return_args)
            return_args = re.sub('[\(\)]', '', return_args).strip()
            outs = return_args.split(',')
            retucn_code = ''
            for i in range(len(outs)):
                retucn_code += 'out'
                if len(outs) > 1:
                    retucn_code += str(i)
                if i < len(outs) - 1:
                    retucn_code += ', '
            schema = re.sub('\([ ]*ctx', '(ctx, ' + retucn_code, schema)
    schema = schema[0 : schema.find('->')]

    for key in ['Tensor[ ]*\([\w!]+\)', 'Tensor[ ]*\?', 'Tensor[ ]*', 'bool', 'float', 'str[ ]*\?', '[,]? *\* *', '=[\w]+']:
        index = schema.find('(')
        schema = schema[0:index] +  re.sub(key , '', schema[index:])

    index = schema.find('(')
    schema = schema[0:index] +  re.sub('Scalar[ ]*' , '&', schema[index:])

    for key in ['out', '_mode', 'Tensor', '_', '[nN]{1}ative_']:
        index = schema.find('(')
        schema = re.sub(key , '', schema[:index]) + schema[index:]

    schema = 'diopi' + schema[0].upper() + schema[1:]
    schema = re.sub(' *, *', ', ', schema)
    schema = re.sub(' *, *,', ', ', schema)

    return schema


def create_cpp_signature_from_schema(schema):
    return_code = create_return_code_frome_schema(schema)
    fun_name = create_fun_name_from_schema(schema)
    param_list = create_param_list_from_schema(schema)
    cppsignature_template = CodeTemplate("$return_code $fun_name($param_list)")
    cppsignature = cppsignature_template.substitute(
        return_code=[return_code],
        fun_name=[fun_name],
        param_list=[param_list]
    )
    return cppsignature


def create_args_name_list_from_schema(schema):
    code = '';
    param_list = create_param_list_from_schema(schema)
    args_list = re.findall('([\w\d_<>:& ]+ )([\w\d_]+)', param_list)
    for i in range(len(args_list)):
        arg_type, arg_name = args_list[i]
        code += arg_name
        if i < len(args_list) - 1:
            code += ', '
    return code

def create_call_cpp_function_code_from_schema(schema):
    code = create_fun_name_from_schema(schema) + '(' + create_args_name_list_from_schema(schema) + ');'
    return code


def create_call_aten_cpu_cpp_function_code_from_schema(schema):
    opname = get_op_name_from_schema(schema)
    #opname = re.sub('\.[\w]+_out', '_outf', opname)
    opname = re.sub('\.(Scalar)?(Tensor)?[\w_\d]*_out', '_outf', opname)
    opname = re.sub('\.out[\w_\d]*', '_outf', opname)
    opname = re.sub('\.Tensor_Scalar_out', '_outf', opname)
    opname = re.sub('\.Tensor', '', opname)
    opname = re.sub('_?\.to', '', opname)
    opname = re.sub('_?\.from', '', opname)
    opname = re.sub('\.Scalar', '', opname)
    opname = re.sub('\.self', '', opname)
    opname = re.sub('\.values_stable', '_outf', opname)
    opname = re.sub('\.values', '_outf', opname)
    opname = re.sub('\.grad_input', '_outf', opname)
    opname = re.sub('\.dim_max', '_outf', opname)
    opname = re.sub('\.dim_min', '_outf', opname)
    opname = re.sub('\.correction', '', opname)
    opname = re.sub('\.input', '', opname)
    opname = opname.replace('.', '_')
    opname = opname.split('.')[0]
    if opname[-1] == '_':
        opname = opname[0:len(opname) - 1]

    sym_int_array_params = re.findall('[ ,\)]?SymInt\[\d?\] *([\w\d_]+)', schema)
    if len(sym_int_array_params) > 0:
        sym_int_process_code = create_int_array_process_code(sym_int_array_params) + '\n'
    else:
        sym_int_process_code = ''

    code = 'auto ' + ' result_cpu = at::' + opname + '(' + create_args_name_list_from_schema(schema) + ');'
    for sym_int_param in sym_int_array_params:
        code = code.replace(sym_int_param, sym_int_param + 'Vector')

    code = sym_int_process_code + code

    sym_int_params = re.findall('[ ,\)]?SymInt\ *([\w\d_]+)', schema)
    for sym_int_param in sym_int_params:
        code = re.sub('([ ,\(])?' + sym_int_param + '([, \)])?', R'\1' + sym_int_param + R'.expect_int()\2', code)


    inputs = re.findall('Tensor +([\w\d_]+)', schema[:schema.find('->')])
    optional_inputs = re.findall('Tensor *\? +([\w\d_]+)', schema[:schema.find('->')])
    outputs = re.findall('Tensor\([a-z]!\)[ ]+([\w\d_]+){1}', schema[:schema.find('->')])
    tensors_arrays = re.findall('Tensor *\[ *\] * +([\w\d_]+)', schema[:schema.find('->')])
    tensors_arrays += re.findall('ITensorListRef *&? +([\w\d_]+)', schema[:schema.find('->')])
    optional_tensor_list_inputs = re.findall('Tensor *\? *\[ *\] +([\w\d_]+)', schema[:schema.find('->')])
    for input in inputs + optional_inputs + outputs + tensors_arrays + optional_tensor_list_inputs:
        code = re.sub('([\(, ]+)' + input + '([, \)]+)', R'\1' + input + '_cpu' + R'\2', code)

    return code

def create_call_dipu_cpp_function_code_from_schema(schema):
    code = create_return_code_frome_schema(schema) + ' result_device = ' + create_call_cpp_function_code_from_schema(schema).replace('; ', ';\n')
    return code.replace('; ', ';\n')

def create_result_compare_code(fun_config):
    schema = fun_config['schema']
    op_name = get_op_name_from_schema(fun_config['schema'])
    return_param = get_function_return_param_from_schema(fun_config['schema'])
    code = ''
    if len(return_param) == 1 :
        compare_code = f'_allclose(result_cpu, result_device)'
        code += f'std::cout << "autocompare:\t{op_name}\t{return_param[0]}:" << std::endl << "\t" << dumpArg(result_cpu) << std::endl << "\t" << dumpArg(result_device) << std::endl << "\t" << {compare_code} << std::endl;\n';
    elif len(return_param) > 1:
        for i in range(len(return_param)):
            compare_code = f'_allclose(std::get<{i}>(result_cpu), std::get<{i}>(result_device))'
            code += f'std::cout << "autocompare:\t{op_name}\t{return_param[i]}:" << std::endl << "\t" << dumpArg(std::get<{i}>(result_cpu)) << std::endl << "\t" << dumpArg(std::get<{i}>(result_device)) << std::endl << "\t" << {compare_code} << std::endl;\n';

    inputs = re.findall('Tensor +([\w\d_]+)', schema[:schema.find('->')])
    for i in range(len(inputs)):
        compare_code = f'_allclose({inputs[i]}_cpu, {inputs[i]})'
        code += f'std::cout << "autocompare:\t{op_name}\t{inputs[i]}: " << {compare_code} << std::endl;\n';

    return code;


def create_code_to_print_fun_call_info_from_schema(fun_config):
    op_name = get_op_name_from_schema(fun_config['schema'])
    diopi_func = fun_config.get('interface', '')
    diopi_func = diopi_func[0 : diopi_func.find('(')]
    debug_code = "if (dumpOpArgLevel() > 0) {\n\t"
    debug_code += f'printf("--%-50s %-30s \\n", "[{op_name}]:", "{diopi_func}");' + '\n'
    debug_code += "}\n"
    return debug_code

def create_int_array_process_code(int_array_list):
    if len(int_array_list) <= 0:
        return ''
    code = R"auto symIntToInt = [](const c10::SymInt& t)-> int64_t {return t.expect_int();};" + '\n'
    for int_array in int_array_list:
        code += f"std::vector<int64_t> {int_array}Vector({int_array}.size());\n"
        code += f"std::transform({int_array}.cbegin(), {int_array}.cend(), {int_array}Vector.begin(), symIntToInt);\n"
        code += f"::diopiSize_t {int_array}DiopiSize{{{int_array}Vector.data(), static_cast<int64_t>({int_array}Vector.size())}};\n"
    return code

def create_autograd_function_name(op_name):
    op_name = 'Dipu' + op_name[0].upper() + op_name[1:]
    for patten in re.findall('[_\.][a-z]{1}', op_name):
        op_name = op_name.replace(patten, patten[1].upper())
    op_name = op_name.replace('_', 'Inp')
    return op_name + 'Function'

def create_save_for_backward_code(args_name_list):
    code = ''
    for arg_name in args_name_list:
        code += f'ctx->saved_data[\"{arg_name}\"] = {arg_name};\n'
    return code

def create_get_saved_data_code(args_name_list):
    code = ''
    for arg_name in args_name_list:
        code += f'auto {arg_name}_ = ctx->saved_data[\"{arg_name}\"];\n'
    return code

def create_optional_scalar_process_code(arg_name):
    process_template = CodeTemplate(
"""
::diopiScalar_t ${arg_name}DiopiScalar;
const ::diopiScalar_t* ${arg_name}DiopiScalarPtr = nullptr;
if ($arg_name.has_value()) {
    ${arg_name}DiopiScalar = dipu::diopi_helper::toDiopiScalar(${arg_name}.value());
    ${arg_name}DiopiScalarPtr = &${arg_name}DiopiScalar;
}
"""
    )
    process_code = process_template.substitute(
        arg_name=[arg_name],
    )
    return process_code

def create_device_check_code(fun_config):
    code = ''
    tensors = get_function_inputs_from_schema(fun_config['schema']) + fun_config.get('ins', [])
    tensors += get_function_outputs_from_schema(fun_config['schema']) + fun_config.get('outs', [])
    tensors = set(tensors)
    exclude_tensors = fun_config.get('no_device_check_args', [])
    for args in exclude_tensors:
        tensors.discard(args)
    op_name = get_op_name_from_schema(fun_config['schema'])
    if len(tensors) > 0:
        code += "if (checkTensorDevice()) {\n"

    for args in set(tensors):
        if not args.endswith('?'):
            code += f'\tTORCH_CHECK(({args}.defined() == false) || ({args}.device().type() == dipu::DIPU_DEVICE_TYPE), __FILE__, ":", __LINE__, ": {op_name}: {args} should be on dipu");\n'
        else:
            args = args[0:-1]
            code += f'\tTORCH_CHECK(({args}.has_value() == false) || ({args}.value().defined() == false) || ({args}.value().device().type() == dipu::DIPU_DEVICE_TYPE), __FILE__, ":", __LINE__, "{op_name}: {args} should be on dipu");\n'

<<<<<<< HEAD
def create_optional_generator_process_code(arg_name):
    process_template = CodeTemplate(
"""
::diopiGeneratorHandle_t ${arg_name}DiopiGenerator = (${arg_name}.has_value() && ${arg_name}.value().defined()) ? toDiopiGeneratorHandle(${arg_name}) : toDiopiGeneratorHandle(getDefaultDIPUGenerator());
"""
    )
    process_code = process_template.substitute(
        arg_name=[arg_name],
    )
    return process_code

=======
    if len(tensors) > 0:
        code += "}"


    return code
>>>>>>> 5fcec5e1

file_template = CodeTemplate(diopi_wrapper_file_template_content)

fun_template = CodeTemplate(diopi_wrapper_function_template_content)

op_register_template = CodeTemplate(op_register_template_content)

op_with_custom_fallback_register_template = CodeTemplate(op_with_custom_fallback_register_template_content)

custom_autograd_template = CodeTemplate(custom_autograd_template_content)

autocompare_template = CodeTemplate(autocompare_template_content)


def functions_code_gen(fun_config):
    if 'interface' in fun_config:
        diopi_fun_call_code = fun_config['interface'] + ";"
    else:
        diopi_interface = create_call_diop_interface_code_from_schema(fun_config['schema'])
        diopi_fun_call_code = diopi_interface + ';'

    input_process_code = ""
    diopi_tensor_suffix = 'DiopiTensorHandle'

    for input in set(get_function_inputs_from_schema(fun_config['schema']) + fun_config.get('ins', [])):
        if input.strip().endswith('?'):
            input = input.replace('?', '')
            input_process_code += f"\n::diopiConstTensorHandle_t {input}{diopi_tensor_suffix} = nullptr;\n"
            input_process_code += f"if ({input}.has_value() && {input}.value().defined()) {input}{diopi_tensor_suffix} = dipu::diopi_helper::toDiopiTensorHandle({input}.value());\n\n"
        else:
            input_process_code += f"::diopiConstTensorHandle_t {input}{diopi_tensor_suffix} = dipu::diopi_helper::toDiopiTensorHandle({input});\n"

        diopi_fun_call_code = re.sub(input.strip() + '([,\) ]{1})', f"{input.strip()}{diopi_tensor_suffix}" + r'\1', diopi_fun_call_code)

    diopi_size_suffix = 'DiopiSize'
    for size_attr in fun_config.get('size_attr', []):
        input_process_code += f"::diopiSize_t {size_attr}DiopiSize = dipu::diopi_helper::toDiopiSize({size_attr});\n"
        diopi_fun_call_code = re.sub(size_attr.strip() + '([,\) ]{1})', f"{size_attr.strip()}{diopi_size_suffix}" + r'\1', diopi_fun_call_code)


    output_process_code = ""
    for output in set(get_function_outputs_from_schema(fun_config['schema']) + fun_config.get('outs', [])):
        output_process_code += f"::diopiTensorHandle_t {output}{diopi_tensor_suffix} = dipu::diopi_helper::toDiopiTensorHandle({output});\n"
        diopi_fun_call_code = re.sub('([\(,& ]{1})' + output.strip() + '([,\) ]{1})', r'\1' + f"{output.strip()}{diopi_tensor_suffix}" + r'\2', diopi_fun_call_code)

    attrs_process_code = ""

    diopi_scalar_suffix = 'DiopiScalar'
    for scalar_param in get_function_scalar_args_from_schema(fun_config['schema']):
        attrs_process_code += f"::diopiScalar_t {scalar_param}{diopi_scalar_suffix} = dipu::diopi_helper::toDiopiScalar({scalar_param});\n";
        #diopi_fun_call_code = re.sub('&?[ ]*' + scalar_param.strip(), f"&{scalar_param}{diopi_scalar_suffix}", diopi_fun_call_code)
        diopi_fun_call_code = re.sub('([,\(]) *&? *' + scalar_param + '([,\)])', R'\1' + f"&{scalar_param}{diopi_scalar_suffix}" + R'\2', diopi_fun_call_code)

    cppsignature_template = CodeTemplate("$return_code $fun_name($param_list)")
    for scalar_param in get_function_optional_scalar_args_from_schema(fun_config['schema']):
        attrs_process_code += create_optional_scalar_process_code(scalar_param)
        diopi_fun_call_code = re.sub('([,\(] *&? *)' + scalar_param.strip() + '( *[,\)])', R'\1' + f"{scalar_param}DiopiScalarPtr" + R'\2', diopi_fun_call_code)

    for generator_param in get_function_optional_generator_args_from_schema(fun_config['schema']):
        attrs_process_code += create_optional_generator_process_code(generator_param)
        diopi_fun_call_code = re.sub('([,\(] *&? *)' + generator_param.strip() + '( *[,\)])', R'\1' + f"{generator_param}DiopiGenerator" + R'\2', diopi_fun_call_code)

    int_array_list = get_function_int_array_args_from_schema(fun_config['schema'])
    attrs_process_code += create_int_array_process_code(int_array_list)
    for int_array_param in int_array_list:
        diopi_fun_call_code = re.sub('([,\(] *&? *)' + int_array_param.strip() + '( *[,\)])', R'\1' + f"{int_array_param}DiopiSize" + R'\2', diopi_fun_call_code)


    if fun_config.get('print_func_call_info', False) == True:
        fun_config['custom_code_at_the_beginning'] = create_code_to_print_fun_call_info_from_schema(fun_config) + fun_config.get('custom_code_at_the_beginning', '')

    if fun_config.get('print_op_args', False) == True:
        fun_config['custom_code_before_call_diopi'] = fun_config.get('custom_code_before_call_diopi', '') + create_print_op_args_code(fun_config)

    if fun_config.get('use_diopi_adapter', False) == True:
        diopi_fun_call_code = "diopiadaptor::" + diopi_fun_call_code
    else:
        diopi_fun_call_code = "::" + diopi_fun_call_code

    if fun_config.get('dummy_call_diopi', False) in [True, 'True']:
        diopi_fun_call_code = f"::diopiSuccess;/*dummy_call_diopi: {diopi_fun_call_code}*/"

    return_code = ""
    return_param = get_function_return_param_from_schema(fun_config['schema'])
    if len(return_param) == 0:
        return_code = "return;\n"
    elif len(return_param) == 1:
        return_code = f"return {return_param[0]};\n"
    else:
        params = ''
        for i in range(len(return_param)):
            params += return_param[i]
            if i < len(return_param) - 1:
                params += ', '
        return_code = f"return std::tie({params});"

    custom_code_at_the_beginning = fun_config.get('custom_code_at_the_beginning', fun_config.get('custom_code', ''))
    custom_code_at_the_beginning = re.sub(';\s*$', ';\n',custom_code_at_the_beginning)

    fbody = fun_template.substitute(
            comment=[fun_config['schema']],
            cppsignautre=[create_cpp_signature_from_schema(fun_config['schema'])],
            custom_code_at_the_beginning=[custom_code_at_the_beginning],
            input_process_code=[input_process_code],
            attrs_process_code=[attrs_process_code],
            output_process_code=[output_process_code],
            custom_code_before_call_diopi = [fun_config.get('custom_code_before_call_diopi', '').replace('; ', ';\n')],
            device_check_code=[create_device_check_code(fun_config)],
            diopi_fun_call_code=[diopi_fun_call_code],
            custom_code_before_return=[fun_config.get('custom_code_before_return', '').replace('; ', ';\n')],
            return_code=[return_code],
    )
    diopi_interface = fun_config.get('interface', create_call_diop_interface_code_from_schema(fun_config['schema']))

    fun_name = create_fun_name_from_schema(fun_config['schema'])
    raw_fun_name = fun_name

    if fun_config.get('autograd', False) == True:
        wrapper_fun_name = fun_name + '_wrapper'
        custom_autograd_function_code = custom_autograd_template.substitute(
            autograd_function_name=[create_autograd_function_name(get_op_name_from_schema(fun_config['schema']))],
            cppsignautre=[create_cpp_signature_from_schema(fun_config['schema']).replace(fun_name, wrapper_fun_name)],
            return_code=[create_return_code_frome_schema(fun_config['schema'], allow_return_ref = False)],
            save_for_backward_code=[create_save_for_backward_code(fun_config.get('saved_data',[]))],
            param_list=[create_param_list_from_schema(fun_config['schema'])],
            arg_name_list=[create_args_name_list_from_schema(fun_config['schema'])],
            call_forward_impl_code=[create_call_cpp_function_code_from_schema(fun_config.get('forward_schema', fun_config['schema'])).replace('; ', ';\n')],
            forward_process_code=[fun_config.get('forward_process_code','').replace('; ', ';\n')],
            load_saved_data_code=[create_get_saved_data_code(fun_config.get('saved_data',[]))],
            cal_grad_code=[fun_config.get('cal_grad_code', '').replace('; ', ';\n') + '/*' + fun_config.get('backward_schema','') + '*/'],
            call_backward_impl_code=[("auto result = " + create_call_cpp_function_code_from_schema(fun_config['backward_schema']).replace('; ', ';\n')) if 'backward_schema' in fun_config else ''],
            backward_return_code=[fun_config.get('backward_return_code', '').replace('; ', ';\n')],
            wrappter_custom_return=[fun_config.get('wrappter_custom_return', 'return result;')]
        )
        fbody += custom_autograd_function_code
        fun_name = wrapper_fun_name

    if fun_config.get('autocompare', False) in [True, 'True'] and fun_config.get('register_op', True) in [True, 'True']:
        auto_compare_fun_name = fun_name + '_autocompare'
        autocompare_code = autocompare_template.substitute(
            cppsignautre=[create_cpp_signature_from_schema(fun_config['schema']).replace(raw_fun_name, auto_compare_fun_name)],
            transform_input_to_cpu_code=[create_transform_input_to_cpu_code(fun_config)],
            execute_op_on_cpu_code=[create_call_aten_cpu_cpp_function_code_from_schema(fun_config['schema'])],
            comment=[fun_config['schema']],
            execute_op_on_device_code=[create_call_dipu_cpp_function_code_from_schema(fun_config['schema']).replace(raw_fun_name, fun_name)],
            transform_result_to_cpu_code=[],
            result_compare_code=[create_result_compare_code(fun_config) + "\nreturn result_device;\n"],
        )
        fbody += autocompare_code
        fun_name = auto_compare_fun_name

    if fun_config.get('custom_fallback', False) in ['False', False]:
        register_body = op_register_template.substitute(
                register_name=[get_op_name_from_schema(fun_config['schema'])],
                aten_fun_name=['dipu::native::' + fun_name],
                diopi_fun_name=[get_fun_name_from_cppsignature(diopi_interface).replace('diopi', '::diopi')],
        )
    else:
        register_body = op_with_custom_fallback_register_template.substitute(
                register_name=[get_op_name_from_schema(fun_config['schema'])],
                aten_fun_name=['dipu::native::' + fun_name],
                diopi_fun_name=[get_fun_name_from_cppsignature(diopi_interface).replace('diopi', '::diopi')],
                force_fallback=['false' if fun_config.get('force_fallback', False) in [False, 'False'] else 'true'],
                fallbackFunc=['dipu::native::' + 'custom_fallback_' + fun_name.replace('_autocompare', '')],

        )
    return fbody, register_body

def boolean_string(s):
    if s not in {'False', 'True'}:
        raise ValueError('Not a valid boolean string')
    return s == 'True'

def parase_args():
    import argparse
    parser = argparse.ArgumentParser(description='autogen diopi wrapper code')
    parser.add_argument('--config', type=str, default = 'diopi_functions.yaml', help='path to functions config file')
    parser.add_argument('--out', type=str, default = 'AutoGenedKernels.cpp', help='path to functions config file')
    parser.add_argument('--dummy_call_diopi', default=False, type=boolean_string, help='whether acctually call diopi interface')
    parser.add_argument('--use_diopi_adapter', default=True, type=boolean_string, help='whether use diopi adapter')
    parser.add_argument('--diopi_adapter_header', type=str, default = 'diopi_adapters.hpp', help='path to diopi adapter file')
    parser.add_argument('--print_func_call_info', default=False, type=boolean_string, help='whether generate code that prints function call information')
    parser.add_argument('--print_op_args', default=False, type=boolean_string, help='whether generate code that prints op args')
    parser.add_argument('--autocompare', default=False, type=boolean_string, help='whether generate code that compare device calculation results with cpu calculation results')
    parser.add_argument('--fun_config_dict', type=json.loads, default = dict(), help='fun config for all ops') # --fun_config_dict '{"register_op": "False", "dummy_call_diopi":"True"}'

    args = parser.parse_args()
    return args

def main():
    args = parase_args()

    with open(args.config) as diopi_functions_file:
        file_data = diopi_functions_file.read()
        funcs_config = yaml.load(file_data, Loader=yaml.FullLoader)


    functions_code = ''
    op_register_code = ''
    header_include_code = ''

    if args.use_diopi_adapter == True:
        if os.path.exists(args.diopi_adapter_header) == False:
            print(f"{args.diopi_adapter_header} not exists")
            args.use_diopi_adapter = False
        else:
            header_include_code += f'#include "{os.path.abspath(args.diopi_adapter_header)}"'

    autograd_op_register_code = ''

    for fun_config in funcs_config:
        mergeed_fun_config = dict(args.fun_config_dict)
        mergeed_fun_config.update(vars(args))
        mergeed_fun_config.update(fun_config)
        if 'device' in mergeed_fun_config:
            current_device = mergeed_fun_config.get('current_device', '')
            if current_device not in (mergeed_fun_config['device'] + ['all',]):
                create_for_this_device = 'all' in mergeed_fun_config['device']
                for device in mergeed_fun_config['device']:
                    if ('-' + device) == current_device:
                        create_for_this_device = False
                        break
                if create_for_this_device == False:
                    continue
            if ('-' + current_device) in (mergeed_fun_config['device']):
                continue

        fun_code, register_code = functions_code_gen(mergeed_fun_config)
        functions_code += fun_code
        if mergeed_fun_config.get('register_op', True) in [True, "True"]:
            if mergeed_fun_config.get('autograd', False) == True:
                autograd_op_register_code += register_code
            op_register_code += register_code

    autogened_file = file_template.substitute(
        functions_code=[functions_code],
        header_include_code=[header_include_code],
        op_register_code=[op_register_code],
        autograd_op_register_code=[autograd_op_register_code]
    )
    autogened_file = re.sub(R'\n{3,}', R'\n\n', autogened_file)
    autogened_file = re.sub('[ ]*,[ ]*', ', ', autogened_file)
    with open(args.out, 'w') as cpp_file:
        cpp_file.write(autogened_file)

    print(f"Successfully generate {args.out} according to the configuration file {args.config}")


if __name__ == "__main__":
    main()<|MERGE_RESOLUTION|>--- conflicted
+++ resolved
@@ -518,7 +518,11 @@
             args = args[0:-1]
             code += f'\tTORCH_CHECK(({args}.has_value() == false) || ({args}.value().defined() == false) || ({args}.value().device().type() == dipu::DIPU_DEVICE_TYPE), __FILE__, ":", __LINE__, "{op_name}: {args} should be on dipu");\n'
 
-<<<<<<< HEAD
+    if len(tensors) > 0:
+        code += "}"
+
+    return code
+
 def create_optional_generator_process_code(arg_name):
     process_template = CodeTemplate(
 """
@@ -530,13 +534,6 @@
     )
     return process_code
 
-=======
-    if len(tensors) > 0:
-        code += "}"
-
-
-    return code
->>>>>>> 5fcec5e1
 
 file_template = CodeTemplate(diopi_wrapper_file_template_content)
 
