--- conflicted
+++ resolved
@@ -765,7 +765,6 @@
     return dipu_sub_out(other, self, alpha, out);
   interface: diopiSub(ctx, out, other, self, alpha)
 
-<<<<<<< HEAD
 - schema: "unique_dim(Tensor self, int dim, bool sorted=True, bool return_inverse=False, bool return_counts=False) -> (Tensor out, Tensor indices, Tensor counts)"
   custom_code_at_the_beginning: >
     at::Tensor out, indices, counts;
@@ -838,7 +837,6 @@
     dim += ((dim >= 0) ? 0 : self.sizes().size());
     auto output_size = self.sizes().vec();
   interface: diopiMax(ctx, max, max_indices, self, dim)
-=======
 - schema: "addcdiv.out(Tensor self, Tensor tensor1, Tensor tensor2, *, Scalar value=1, Tensor(a!) out) -> Tensor(a!)"
   interface:  diopiAddcdiv(ctx, out, self,tensor1,tensor2,value)
 
@@ -862,4 +860,15 @@
 
 - schema: "tanh_(Tensor(a!) self) -> Tensor(a!)"
   interface: diopiTanhInp(ctx,self)
->>>>>>> 3ecacea4
+
+- schema: "baddbmm.out(Tensor self, Tensor batch1, Tensor batch2, *, Scalar beta=1, Scalar alpha=1, Tensor(a!) out) -> Tensor(a!)"
+  custom_code_at_the_beginning: >
+    double betaDouble = beta.toDouble();
+    double alphaDouble = alpha.toDouble();
+  interface: diopiBaddbmm(ctx, out, self, batch1, batch2, betaDouble, alphaDouble)
+
+- schema: "baddbmm_(Tensor(a!) self, Tensor batch1, Tensor batch2, *, Scalar beta=1, Scalar alpha=1) -> Tensor(a!)"
+  custom_code_at_the_beginning: >
+    double betaDouble = beta.toDouble();
+    double alphaDouble = alpha.toDouble();
+  interface: diopiBaddbmmInp(ctx, self, batch1, batch2, betaDouble, alphaDouble)
