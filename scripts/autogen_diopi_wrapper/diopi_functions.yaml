--- conflicted
+++ resolved
@@ -393,20 +393,20 @@
     auto indices = at::empty(output_size, self.options().dtype(at::kLong));
   interface: diopiTopk(ctx, values, indices, self, k, dim, largest, sorted)
 
-<<<<<<< HEAD
 - schema: "mean.out(Tensor self, int[1]? dim, bool keepdim=False, *, ScalarType? dtype=None, Tensor(a!) out) -> Tensor(a!)"
   register_op: False
+  print_func_call_info: True
   custom_code_at_the_beginning: >
     ::diopiSize_t diopi_size = toDiopiSize(dim);
   interface: diopiMean(ctx, out, self, diopi_size);
-=======
+
+- schema: "threshold_backward.grad_input(Tensor grad_output, Tensor self, Scalar threshold, *, Tensor(a!) grad_input) -> Tensor(a!)"
+  interface: diopiThresholdBackward(ctx, grad_input, grad_output, self, &threshold)
+
 - schema: "dropout_impl(Tensor input, float p, bool train, *, Tensor(a!) out, Tensor(b!) mask) -> (Tensor(a!), Tensor(b!))"
   register_op: False
-  print_func_call_info: True
   interface: diopiDropout(ctx, out, mask, input, p, train)
 
 - schema: "dropout__impl(Tensor(a!) input, Tensor(b!) mask, float p, bool train) -> (Tensor(a!), Tensor(b!))"
-  print_func_call_info: True
   register_op: False
-  interface: diopiDropoutInp(ctx, input, mask, p, train)
->>>>>>> 3e7bd166
+  interface: diopiDropoutInp(ctx, input, mask, p, train)