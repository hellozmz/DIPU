- schema: "exampleop.overloadname(Tensor self, Scalar other, Scalar alpha=1, *, Tensor(a!) out) -> Tensor(a!)"
  register_op: False  # Whether generate registe code for this op, default value is True
  print_func_call_info: False # whether generate code that prints function call information
  dummy_call_diopi: False # Does not generate code that actually calls the diopi function, defalut value is False
  custom_code_at_the_beginning: "/* Here can be a piece of c++ code at the begining*/"
  custom_code_before_call_diopi: >
    std::cout << "self:" << self << std::endl;
    std::cout << "other:" << other << std::endl;
  custom_code_before_return: >
    dipu::getCurrentDIPUStream().synchronize();
    std::cout << "out:" << out << std::endl;
  interface: diopiAddScalar(ctx, out, self, other, alpha)

- schema: "aten::add.Scalar_out(Tensor self, Scalar other, Scalar alpha=1, *, Tensor(a!) out) -> Tensor(a!)"
  interface: diopiAddScalar(ctx, out, self, other, alpha)

- schema: "aten::add.out(Tensor self, Tensor other, *, Scalar alpha=1, Tensor(a!) out) -> Tensor(a!)"
  custom_code_at_the_beginning: >
    if (other.numel() == 1 && other.is_cpu()) {
        return dipu_add_scalar_out(self, other.item(), alpha, out);
    } else if (self.numel() == 1 && self.is_cpu()) {
        return dipu_add_scalar_out(other, self.item(), alpha, out);
    }
  interface: diopiAdd(ctx, out, self, other, alpha)

- schema: "aten::sub.Scalar_out(Tensor self, Scalar other, Scalar alpha=1, *, Tensor(a!) out) -> Tensor(a!)"
  interface: diopiSubScalar(ctx, out, self, other, alpha)

- schema: "aten::sub.out(Tensor self, Tensor other, *, Scalar alpha=1, Tensor(a!) out) -> Tensor(a!)"
  custom_code_at_the_beginning: >
    if (other.numel() == 1 && other.is_cpu()) {
        return dipu_sub_scalar_out(self, other.item(), alpha, out);
    } else if (self.numel() == 1 && self.is_cpu()) {
        return dipu_sub_scalar_out(other, self.item(), alpha, out);
    }
  interface: diopiSub(ctx, out, self, other, alpha)

- schema: "div.Scalar(Tensor self, Scalar other) -> Tensor"
  custom_code_at_the_beginning: >
    auto out = at::empty_like(self);
  interface: diopiDivScalar(ctx, out, self, other, RoundModeNone)

- schema: "div_.Scalar(Tensor(a!) self, Scalar other) -> Tensor(a!)"
  interface: diopiDivInpScalar(ctx, self, other, RoundModeNone)

- schema: "div_.Tensor(Tensor(a!) self, Tensor other) -> Tensor(a!)"
  custom_code_at_the_beginning: >
    if (other.numel() == 1 && other.is_cpu()) {
        return dipu_div__scalar(self, other.item());
    }
  interface: diopiDivInp(ctx, self, other, RoundModeNone)

- schema: "aten::div.out(Tensor self, Tensor other, *, Tensor(a!) out) -> Tensor(a!)"
  custom_code_at_the_beginning: >
    if (other.numel() == 1 && other.is_cpu()) {
        out = dipu_div_scalar(self, other.item());
        return out;
    } else if (self.numel() == 1 && self.is_cpu()) {
        out = dipu_div_scalar(other, self.item());
        return out;
    }
  interface: diopiDiv(ctx, out, self, other, RoundModeNone)

- schema: "aten::div.Scalar_mode_out(Tensor self, Scalar other, *, str? rounding_mode, Tensor(a!) out) -> Tensor(a!)"
  custom_code_at_the_beginning: >
    const auto mode = toDiopiRoundMode(rounding_mode.has_value() ? rounding_mode.value().data():"none");
  interface: diopiDivScalar(ctx, out, self, other, mode)

- schema: "aten::div.out_mode(Tensor self, Tensor other, *, str? rounding_mode, Tensor(a!) out) -> Tensor(a!)"
  custom_code_at_the_beginning: >
    if (other.numel() == 1 && other.is_cpu()) {
        return dipu_div_scalar_mode_out(self, other.item(), rounding_mode, out);
    } else if (self.numel() == 1 && self.is_cpu()) {
        return dipu_div_scalar_mode_out(other, self.item(), rounding_mode, out);
    }
    const auto mode = toDiopiRoundMode(rounding_mode.has_value() ? rounding_mode.value().data():"none");
  interface: diopiDiv(ctx, out, self, other, mode)

- schema: "aten::fill_.Scalar(Tensor(a!) self, Scalar value) -> Tensor(a!)"
  interface: diopiFill(ctx, self, value)

- schema: "mul.Scalar(Tensor self, Scalar other) -> Tensor"
  custom_code_at_the_beginning: auto out = at::empty_like(self);
  interface: diopiMulScalar(ctx, out, self, other)

- schema: "mul_.Scalar(Tensor(a!) self, Scalar other) -> Tensor(a!)"
  interface: diopiMulInpScalar(ctx, self, other)

- schema: "mul_.Tensor(Tensor(a!) self, Tensor other) -> Tensor(a!)"
  custom_code_at_the_beginning: >
    if (other.numel() == 1 && other.is_cpu()) {
        return dipu_mul__scalar(self, other.item());
    }
  interface: diopiMulInp(ctx, self, other)

- schema: "mul.out(Tensor self, Tensor other, *, Tensor(a!) out) -> Tensor(a!)"
  custom_code_at_the_beginning: >
    if (other.numel() == 1 && other.is_cpu()) {
        out = dipu_mul_scalar(self, other.item());
        return out;
    } else if (self.numel() == 1 && self.is_cpu()) {
        out = dipu_mul_scalar(other, self.item());
        return out;
    }
  interface: diopiMul(ctx, out, self, other)

- schema: "aten::native_batch_norm.out(Tensor input, Tensor? weight, Tensor? bias, Tensor? running_mean, Tensor? running_var, bool training, float momentum, float eps, *, Tensor(a!) out, Tensor(b!) save_mean, Tensor(c!) save_invstd) -> (Tensor(a!), Tensor(b!), Tensor(c!))"
  interface: diopiBatchNorm(ctx, out, save_mean, save_invstd, input, weight, bias, const_cast<diopiTensorHandle_t>(running_mean), const_cast<diopiTensorHandle_t>(running_var), training, momentum, eps);

- schema: "aten::native_batch_norm(Tensor input, Tensor? weight, Tensor? bias, Tensor? running_mean, Tensor? running_var, bool training, float momentum, float eps) -> (Tensor, Tensor, Tensor)"
  custom_code_at_the_beginning: >
    const int64_t dim_c = input.size(1);
    auto out0 = at::empty_like(input);
    auto options = input.options().dtype(at::kFloat);
    auto out1 = at::empty({dim_c}, options);
    auto out2 = at::empty({dim_c}, options);
  interface: diopiBatchNorm(ctx, out0, out1, out2, input, weight, bias, const_cast<diopiTensorHandle_t>(running_mean), const_cast<diopiTensorHandle_t>(running_var), training, momentum, eps);

- schema: "native_batch_norm_backward(Tensor grad_out, Tensor input, Tensor? weight, Tensor? running_mean, Tensor? running_var, Tensor? save_mean, Tensor? save_invstd, bool train, float eps, bool[3] output_mask) -> (Tensor, Tensor, Tensor)"
  custom_code_at_the_beginning: >
    int64_t dim_c = input.size(1);
    auto options = input.options().dtype(at::kFloat);
    at::Tensor out0 = at::empty(input.sizes(), input.options());
    at::Tensor out1 = at::empty({dim_c}, options);
    at::Tensor out2 = at::empty({dim_c}, options);
  interface: diopiBatchNormBackward(ctx, out0, out1, out2, grad_out, input, weight, running_mean, running_var, save_mean, save_invstd, train, eps)

- schema: "adaptive_avg_pool2d.out(Tensor self, SymInt[2] output_size, *, Tensor(a!) out) -> Tensor(a!)"
  interface: diopiAdaptiveAvgPool2d(ctx, out, self, output_size)

- schema: "_adaptive_avg_pool2d(Tensor self, SymInt[2] output_size) -> Tensor"
  custom_code_at_the_beginning: >
    TORCH_CHECK(output_size.size() == 2, __func__, ":", __FILE__, ":", __LINE__,
        " output_size should equal 2, size is ", output_size.size());
    auto out_tensor_size = self.sizes().vec();
    out_tensor_size[self.dim() - 2] = output_size[0].expect_int();
    out_tensor_size[self.dim() - 1] = output_size[1].expect_int();
    at::Tensor out = at::empty(out_tensor_size, self.options());
  interface: diopiAdaptiveAvgPool2d(ctx, out, self, output_size)

- schema: "_adaptive_avg_pool2d_backward(Tensor grad_output, Tensor self) -> Tensor"
  custom_code_at_the_beginning: >
    auto out = at::empty_like(self);
  interface: diopiAdaptiveAvgPool2dBackward(ctx, out, grad_output, self);

- schema: "eq.Scalar_out(Tensor self, Scalar other, *, Tensor(a!) out) -> Tensor(a!)"
  interface: diopiEqScalar(ctx, out, self, other)

- schema: "eq.Tensor_out(Tensor self, Tensor other, *, Tensor(a!) out) -> Tensor(a!)"
  custom_code_at_the_beginning: >
    if (other.numel() == 1 && other.is_cpu()) {
        out = dipu_eq_scalar_out(self, other.item(), out);
        return out;
    } else if (self.numel() == 1 && self.is_cpu()) {
        out = dipu_eq_scalar_out(other, self.item(), out);
        return out;
    }
  interface: diopiEq(ctx, out, self, other)

- schema: "eq_.Scalar(Tensor(a!) self, Scalar other) -> Tensor(a!)"
  interface: diopiEqInpScalar(ctx, self, other)

- schema: "eq_.Tensor(Tensor(a!) self, Tensor other) -> Tensor(a!)"
  custom_code_at_the_beginning: >
    if (other.numel() == 1 && other.is_cpu()) {
        return dipu_eq__scalar(self, other.item());
    }
  interface: diopiEqInp(ctx, self, other)

- schema: "lt.Scalar_out(Tensor self, Scalar other, *, Tensor(a!) out) -> Tensor(a!)"
  interface: diopiLtScalar(ctx, out, self, other)

- schema: "lt.Tensor_out(Tensor self, Tensor other, *, Tensor(a!) out) -> Tensor(a!)"
  custom_code_at_the_beginning: >
    if (other.numel() == 1 && other.is_cpu()) {
        out = dipu_lt_scalar_out(self, other.item(), out);
        return out;
    } else if (self.numel() == 1 && self.is_cpu()) {
        out = dipu_lt_scalar_out(other, self.item(), out);
        return out;
    }
  interface: diopiLt(ctx, out, self, other)

- schema: "lt_.Scalar(Tensor(a!) self, Scalar other) -> Tensor(a!)"
  interface: diopiLtInpScalar(ctx, self, other)

- schema: "lt_.Tensor(Tensor(a!) self, Tensor other) -> Tensor(a!)"
  custom_code_at_the_beginning: >
    if (other.numel() == 1 && other.is_cpu()) {
        return dipu_lt__scalar(self, other.item());
    }
  interface: diopiLtInp(ctx, self, other)

- schema: "ne.Scalar_out(Tensor self, Scalar other, *, Tensor(a!) out) -> Tensor(a!)"
  interface: diopiNeScalar(ctx, out, self, other)

- schema: "ne.Tensor_out(Tensor self, Tensor other, *, Tensor(a!) out) -> Tensor(a!)"
  custom_code_at_the_beginning: >
    if (other.numel() == 1 && other.is_cpu()) {
        out = dipu_ne_scalar_out(self, other.item(), out);
        return out;
    } else if (self.numel() == 1 && self.is_cpu()) {
        out = dipu_ne_scalar_out(other, self.item(), out);
        return out;
    }
  interface: diopiNe(ctx, out, self, other)

- schema: "ne_.Scalar(Tensor(a!) self, Scalar other) -> Tensor(a!)"
  interface: diopiNeInpScalar(ctx, self, other)

- schema: "ne_.Tensor(Tensor(a!) self, Tensor other) -> Tensor(a!)"
  custom_code_at_the_beginning: >
    if (other.numel() == 1 && other.is_cpu()) {
        return dipu_ne__scalar(self, other.item());
    }
  interface: diopiNeInp(ctx, self, other)

- schema: "ge.Scalar_out(Tensor self, Scalar other, *, Tensor(a!) out) -> Tensor(a!)"
  interface: diopiGeScalar(ctx, out, self, other)

- schema: "ge.Tensor_out(Tensor self, Tensor other, *, Tensor(a!) out) -> Tensor(a!)"
  custom_code_at_the_beginning: >
    if (other.numel() == 1 && other.is_cpu()) {
        out = dipu_ge_scalar_out(self, other.item(), out);
        return out;
    } else if (self.numel() == 1 && self.is_cpu()) {
        out = dipu_ge_scalar_out(other, self.item(), out);
        return out;
    }
  interface: diopiGe(ctx, out, self, other)

- schema: "ge_.Scalar(Tensor(a!) self, Scalar other) -> Tensor(a!)"
  interface: diopiGeInpScalar(ctx, self, other)

- schema: "ge_.Tensor(Tensor(a!) self, Tensor other) -> Tensor(a!)"
  custom_code_at_the_beginning: >
    if (other.numel() == 1 && other.is_cpu()) {
        return dipu_ge__scalar(self, other.item());
    }
  interface: diopiGeInp(ctx, self, other)

- schema: "gt.Scalar_out(Tensor self, Scalar other, *, Tensor(a!) out) -> Tensor(a!)"
  interface: diopiGtScalar(ctx, out, self, other)

- schema: "gt.Tensor_out(Tensor self, Tensor other, *, Tensor(a!) out) -> Tensor(a!)"
  custom_code_at_the_beginning: >
    if (other.numel() == 1 && other.is_cpu()) {
        out = dipu_gt_scalar_out(self, other.item(), out);
        return out;
    } else if (self.numel() == 1 && self.is_cpu()) {
        out = dipu_gt_scalar_out(other, self.item(), out);
        return out;
    }
  interface: diopiGt(ctx, out, self, other)

- schema: "gt_.Scalar(Tensor(a!) self, Scalar other) -> Tensor(a!)"
  interface: diopiGtInpScalar(ctx, self, other)

- schema: "gt_.Tensor(Tensor(a!) self, Tensor other) -> Tensor(a!)"
  custom_code_at_the_beginning: >
    if (other.numel() == 1 && other.is_cpu()) {
        return dipu_gt__scalar(self, other.item());
    }
  interface: diopiGtInp(ctx, self, other)

- schema: "le.Scalar_out(Tensor self, Scalar other, *, Tensor(a!) out) -> Tensor(a!)"
  interface: diopiLeScalar(ctx, out, self, other)

- schema: "le.Tensor_out(Tensor self, Tensor other, *, Tensor(a!) out) -> Tensor(a!)"
  custom_code_at_the_beginning: >
    if (other.numel() == 1 && other.is_cpu()) {
        out = dipu_le_scalar_out(self, other.item(), out);
        return out;
    } else if (self.numel() == 1 && self.is_cpu()) {
        out = dipu_le_scalar_out(other, self.item(), out);
        return out;
    }
  interface: diopiLe(ctx, out, self, other)

- schema: "le_.Scalar(Tensor(a!) self, Scalar other) -> Tensor(a!)"
  interface: diopiLeInpScalar(ctx, self, other)

- schema: "le_.Tensor(Tensor(a!) self, Tensor other) -> Tensor(a!)"
  custom_code_at_the_beginning: >
    if (other.numel() == 1 && other.is_cpu()) {
        return dipu_le__scalar(self, other.item());
    }
  interface: diopiLeInp(ctx, self, other)

- schema: "relu_(Tensor(a!) self) -> Tensor(a!)"
  interface: diopiReluInp(ctx, self)

- schema: "relu(Tensor self) -> Tensor"
  custom_code_at_the_beginning: auto out = at::empty_like(self);
  interface: diopiRelu(ctx, out, self)

- schema: "randperm.out(int n, *, Tensor(a!) out) -> Tensor(a!)"
  interface: diopiRandperm(ctx, out, n, 0)

- schema: "randperm.generator_out(int n, *, Generator? generator, Tensor(a!) out) -> Tensor(a!)"
  custom_code_at_the_beginning: >
    const int64_t seed = (generator.has_value() && generator.value().defined()) ? generator.value().seed() : 0;
  interface: diopiRandperm(ctx, out, n, seed)

- schema: "aten::sum.IntList_out(Tensor self, int[1]? dim, bool keepdim=False, *, ScalarType? dtype=None, Tensor(a!) out) -> Tensor(a!)"
  custom_code_at_the_beginning: >
    ::diopiSize_t diopi_size = toDiopiSize(dim);
  interface: diopiSum(ctx, out, self, diopi_size)

<<<<<<< HEAD
- schema: "addmm.out(Tensor self, Tensor mat1, Tensor mat2, *, Scalar beta=1, Scalar alpha=1, Tensor(a!) out) -> Tensor(a!)"
  custom_code_at_the_beginning: >
  interface: diopiAddmm(&context, out, self, mat1, mat2, beta, alpha)

- schema: "cross_entropy_loss(Tensor self, Tensor target, Tensor? weight=None, int reduction=Mean, SymInt ignore_index=-100, float label_smoothing=0.0) -> Tensor"
  custom_code_at_the_beginning: >
    const int64_t ignore_index_int = ignore_index.expect_int();
    const auto reductionDiopi = static_cast<::diopiReduction_t>(reduction);
    at::Tensor out;
    if (reductionDiopi == ReductionNone) {
      out = at::empty(target.sizes(), self.options());
    } else {
      out = at::empty({1}, self.options());
    }
  autograd: True
  interface: diopiCrossEntropyLoss(ctx, out, self, target, weight, reductionDiopi, ignore_index_int, label_smoothing)
=======
- schema: "log.out(Tensor self, *, Tensor(a!) out) -> Tensor(a!)"
  interface: diopiLog(ctx, out, self)

- schema: "log_(Tensor(a!) self) -> Tensor(a!)"
  interface: diopiLogInp(ctx, self)

- schema: "log2.out(Tensor self, *, Tensor(a!) out) -> Tensor(a!)"
  interface: diopiLog2(ctx, out, self)

- schema: "log2_(Tensor(a!) self) -> Tensor(a!)"
  interface: diopiLog2Inp(ctx, self)
>>>>>>> e6753105
<|MERGE_RESOLUTION|>--- conflicted
+++ resolved
@@ -307,7 +307,6 @@
     ::diopiSize_t diopi_size = toDiopiSize(dim);
   interface: diopiSum(ctx, out, self, diopi_size)
 
-<<<<<<< HEAD
 - schema: "addmm.out(Tensor self, Tensor mat1, Tensor mat2, *, Scalar beta=1, Scalar alpha=1, Tensor(a!) out) -> Tensor(a!)"
   custom_code_at_the_beginning: >
   interface: diopiAddmm(&context, out, self, mat1, mat2, beta, alpha)
@@ -317,14 +316,16 @@
     const int64_t ignore_index_int = ignore_index.expect_int();
     const auto reductionDiopi = static_cast<::diopiReduction_t>(reduction);
     at::Tensor out;
+    auto options = self.options();
     if (reductionDiopi == ReductionNone) {
-      out = at::empty(target.sizes(), self.options());
+      out = at::empty(target.sizes(), options);
     } else {
-      out = at::empty({1}, self.options());
-    }
+      out = at::empty({1}, options);
+    }
+    out.set_requires_grad(self.requires_grad());
   autograd: True
   interface: diopiCrossEntropyLoss(ctx, out, self, target, weight, reductionDiopi, ignore_index_int, label_smoothing)
-=======
+
 - schema: "log.out(Tensor self, *, Tensor(a!) out) -> Tensor(a!)"
   interface: diopiLog(ctx, out, self)
 
@@ -335,5 +336,4 @@
   interface: diopiLog2(ctx, out, self)
 
 - schema: "log2_(Tensor(a!) self) -> Tensor(a!)"
-  interface: diopiLog2Inp(ctx, self)
->>>>>>> e6753105
+  interface: diopiLog2Inp(ctx, self)