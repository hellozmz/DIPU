- schema: "exampleop.overloadname(Tensor self, Scalar other, Scalar alpha=1, *, Tensor(a!) out) -> Tensor(a!)"
  autocompare: disable
  register_op: False  # Whether generate registe code for this op, default value is True
  print_func_call_info: False # whether generate code that prints function call information
  dummy_call_diopi: False # Does not generate code that actually calls the diopi function, defalut value is False
  custom_code_at_the_beginning: "/* Here can be a piece of c++ code at the begining*/"
  custom_code_before_call_diopi: >
    std::cout << "self:" << self << std::endl;
    std::cout << "other:" << other << std::endl;
  custom_code_before_return: >
    dipu::getCurrentDIPUStream().synchronize();
    std::cout << "out:" << out << std::endl;
  interface: diopiAddScalar(ctx, out, self, other, alpha)

- schema: "aten::fill_.Scalar(Tensor(a!) self, Scalar value) -> Tensor(a!)"
  interface: diopiFill(ctx, self, value)

- schema: "aten::add.Scalar_out(Tensor self, Scalar other, Scalar alpha=1, *, Tensor(a!) out) -> Tensor(a!)"
  autocompare: True
  interface: diopiAddScalar(ctx, out, self, other, alpha)

- schema: "aten::add.out(Tensor self, Tensor other, *, Scalar alpha=1, Tensor(a!) out) -> Tensor(a!)"
  custom_code_at_the_beginning: >
    if (other.numel() == 1 && other.is_cpu()) {
        return dipu_add_scalar_out(self, other.item(), alpha, out);
    } else if (self.numel() == 1 && self.is_cpu()) {
        if (alpha.toDouble() == 1.0) {
          return dipu_add_scalar_out(other, self.item(), alpha, out);
        } else {
          at::Tensor selfTensor = at::empty_like(other);
          dipu_fill__scalar(selfTensor, self.item());
          return dipu_add_out(selfTensor, other, alpha, out);
        }
    }
  interface: diopiAdd(ctx, out, self, other, alpha)

- schema: "aten::sub.Scalar_out(Tensor self, Scalar other, Scalar alpha=1, *, Tensor(a!) out) -> Tensor(a!)"
  interface: diopiSubScalar(ctx, out, self, other, alpha)

- schema: "aten::sub.out(Tensor self, Tensor other, *, Scalar alpha=1, Tensor(a!) out) -> Tensor(a!)"
  custom_code_at_the_beginning: >
    if (other.numel() == 1 && other.is_cpu()) {
        return dipu_sub_scalar_out(self, other.item(), alpha, out);
    } else if (self.numel() == 1 && self.is_cpu()) {
        at::Tensor selfTensor = at::empty_like(other);
        dipu_fill__scalar(selfTensor, self.item());
        return dipu_sub_out(selfTensor, other, alpha, out);
    }
  interface: diopiSub(ctx, out, self, other, alpha)

- schema: "div.Scalar(Tensor self, Scalar other) -> Tensor"
  custom_code_at_the_beginning: >
    auto out = at::empty_like(self);
  interface: diopiDivScalar(ctx, out, self, other, RoundModeNone)

- schema: "div_.Scalar(Tensor(a!) self, Scalar other) -> Tensor(a!)"
  interface: diopiDivInpScalar(ctx, self, other, RoundModeNone)

- schema: "div_.Tensor(Tensor(a!) self, Tensor other) -> Tensor(a!)"
  custom_code_at_the_beginning: >
    if (other.numel() == 1 && other.is_cpu()) {
        return dipu_div__scalar(self, other.item());
    }
  interface: diopiDivInp(ctx, self, other, RoundModeNone)

- schema: "aten::div.out(Tensor self, Tensor other, *, Tensor(a!) out) -> Tensor(a!)"
  custom_code_at_the_beginning: >
    if (other.numel() == 1 && other.is_cpu()) {
        out = dipu_div_scalar(self, other.item());
        return out;
    } else if (self.numel() == 1 && self.is_cpu()) {
        out = dipu_div_scalar(other, self.item());
        return out;
    }
  interface: diopiDiv(ctx, out, self, other, RoundModeNone)

- schema: "aten::div.Scalar_mode_out(Tensor self, Scalar other, *, str? rounding_mode, Tensor(a!) out) -> Tensor(a!)"
  custom_code_at_the_beginning: >
    const auto mode = toDiopiRoundMode(rounding_mode.has_value() ? rounding_mode.value().data():"none");
  interface: diopiDivScalar(ctx, out, self, other, mode)

- schema: "aten::div.out_mode(Tensor self, Tensor other, *, str? rounding_mode, Tensor(a!) out) -> Tensor(a!)"
  custom_code_at_the_beginning: >
    if (other.numel() == 1 && other.is_cpu()) {
        return dipu_div_scalar_mode_out(self, other.item(), rounding_mode, out);
    } else if (self.numel() == 1 && self.is_cpu()) {
        return dipu_div_scalar_mode_out(other, self.item(), rounding_mode, out);
    }
    const auto mode = toDiopiRoundMode(rounding_mode.has_value() ? rounding_mode.value().data():"none");
  interface: diopiDiv(ctx, out, self, other, mode)

- schema: "mul.Scalar(Tensor self, Scalar other) -> Tensor"
  custom_code_at_the_beginning: auto out = at::empty_like(self);
  interface: diopiMulScalar(ctx, out, self, other)

- schema: "mul_.Scalar(Tensor(a!) self, Scalar other) -> Tensor(a!)"
  interface: diopiMulInpScalar(ctx, self, other)

- schema: "mul_.Tensor(Tensor(a!) self, Tensor other) -> Tensor(a!)"
  custom_code_at_the_beginning: >
    if (other.numel() == 1 && other.is_cpu()) {
        return dipu_mul__scalar(self, other.item());
    }
  interface: diopiMulInp(ctx, self, other)

- schema: "mul.out(Tensor self, Tensor other, *, Tensor(a!) out) -> Tensor(a!)"
  custom_code_at_the_beginning: >
    if (other.numel() == 1 && other.is_cpu()) {
        out = dipu_mul_scalar(self, other.item());
        return out;
    } else if (self.numel() == 1 && self.is_cpu()) {
        out = dipu_mul_scalar(other, self.item());
        return out;
    }
  interface: diopiMul(ctx, out, self, other)

- schema: "aten::native_batch_norm.out(Tensor input, Tensor? weight, Tensor? bias, Tensor? running_mean, Tensor? running_var, bool training, float momentum, float eps, *, Tensor(a!) out, Tensor(b!) save_mean, Tensor(c!) save_invstd) -> (Tensor(a!), Tensor(b!), Tensor(c!))"
  interface: diopiBatchNorm(ctx, out, save_mean, save_invstd, input, weight, bias, const_cast<diopiTensorHandle_t>(running_mean), const_cast<diopiTensorHandle_t>(running_var), training, momentum, eps);

- schema: "aten::native_batch_norm(Tensor input, Tensor? weight, Tensor? bias, Tensor? running_mean, Tensor? running_var, bool training, float momentum, float eps) -> (Tensor, Tensor, Tensor)"
  custom_code_at_the_beginning: >
    const int64_t dim_c = input.size(1);
    auto out0 = at::empty_like(input);
    auto options = input.options().dtype(at::kFloat);
    auto out1 = at::empty({dim_c}, options);
    auto out2 = at::empty({dim_c}, options);
  interface: diopiBatchNorm(ctx, out0, out1, out2, input, weight, bias, const_cast<diopiTensorHandle_t>(running_mean), const_cast<diopiTensorHandle_t>(running_var), training, momentum, eps);

- schema: "native_batch_norm_backward(Tensor grad_out, Tensor input, Tensor? weight, Tensor? running_mean, Tensor? running_var, Tensor? save_mean, Tensor? save_invstd, bool train, float eps, bool[3] output_mask) -> (Tensor, Tensor, Tensor)"
  custom_code_at_the_beginning: >
    int64_t dim_c = input.size(1);
    auto options = input.options().dtype(at::kFloat);
    at::Tensor out0 = at::empty(input.sizes(), input.options());
    at::Tensor out1 = at::empty({dim_c}, options);
    at::Tensor out2 = at::empty({dim_c}, options);
  interface: diopiBatchNormBackward(ctx, out0, out1, out2, grad_out, input, weight, running_mean, running_var, save_mean, save_invstd, train, eps)

- schema: "adaptive_avg_pool2d.out(Tensor self, SymInt[2] output_size, *, Tensor(a!) out) -> Tensor(a!)"
  autocompare: disable
  interface: diopiAdaptiveAvgPool2d(ctx, out, self, output_size)

- schema: "_adaptive_avg_pool2d(Tensor self, SymInt[2] output_size) -> Tensor"
  autocompare: disable
  custom_code_at_the_beginning: >
    TORCH_CHECK(output_size.size() == 2, __func__, ":", __FILE__, ":", __LINE__,
        " output_size should equal 2, size is ", output_size.size());
    auto out_tensor_size = self.sizes().vec();
    out_tensor_size[self.dim() - 2] = output_size[0].expect_int();
    out_tensor_size[self.dim() - 1] = output_size[1].expect_int();
    at::Tensor out = at::empty(out_tensor_size, self.options());
  interface: diopiAdaptiveAvgPool2d(ctx, out, self, output_size)

- schema: "_adaptive_avg_pool2d_backward(Tensor grad_output, Tensor self) -> Tensor"
  custom_code_at_the_beginning: >
    auto out = at::empty_like(self);
  interface: diopiAdaptiveAvgPool2dBackward(ctx, out, grad_output, self);

- schema: "eq.Scalar_out(Tensor self, Scalar other, *, Tensor(a!) out) -> Tensor(a!)"
  interface: diopiEqScalar(ctx, out, self, other)

- schema: "eq.Tensor_out(Tensor self, Tensor other, *, Tensor(a!) out) -> Tensor(a!)"
  custom_code_at_the_beginning: >
    if (other.numel() == 1 && other.is_cpu()) {
        out = dipu_eq_scalar_out(self, other.item(), out);
        return out;
    } else if (self.numel() == 1 && self.is_cpu()) {
        out = dipu_eq_scalar_out(other, self.item(), out);
        return out;
    }
  interface: diopiEq(ctx, out, self, other)

- schema: "eq_.Scalar(Tensor(a!) self, Scalar other) -> Tensor(a!)"
  interface: diopiEqInpScalar(ctx, self, other)

- schema: "eq_.Tensor(Tensor(a!) self, Tensor other) -> Tensor(a!)"
  custom_code_at_the_beginning: >
    if (other.numel() == 1 && other.is_cpu()) {
        return dipu_eq__scalar(self, other.item());
    }
  interface: diopiEqInp(ctx, self, other)

- schema: "lt.Scalar_out(Tensor self, Scalar other, *, Tensor(a!) out) -> Tensor(a!)"
  interface: diopiLtScalar(ctx, out, self, other)

- schema: "lt.Tensor_out(Tensor self, Tensor other, *, Tensor(a!) out) -> Tensor(a!)"
  custom_code_at_the_beginning: >
    if (other.numel() == 1 && other.is_cpu()) {
        out = dipu_lt_scalar_out(self, other.item(), out);
        return out;
    } else if (self.numel() == 1 && self.is_cpu()) {
        out = dipu_lt_scalar_out(other, self.item(), out);
        return out;
    }
  interface: diopiLt(ctx, out, self, other)

- schema: "lt_.Scalar(Tensor(a!) self, Scalar other) -> Tensor(a!)"
  interface: diopiLtInpScalar(ctx, self, other)

- schema: "lt_.Tensor(Tensor(a!) self, Tensor other) -> Tensor(a!)"
  custom_code_at_the_beginning: >
    if (other.numel() == 1 && other.is_cpu()) {
        return dipu_lt__scalar(self, other.item());
    }
  interface: diopiLtInp(ctx, self, other)

- schema: "ne.Scalar_out(Tensor self, Scalar other, *, Tensor(a!) out) -> Tensor(a!)"
  interface: diopiNeScalar(ctx, out, self, other)

- schema: "ne.Tensor_out(Tensor self, Tensor other, *, Tensor(a!) out) -> Tensor(a!)"
  custom_code_at_the_beginning: >
    if (other.numel() == 1 && other.is_cpu()) {
        out = dipu_ne_scalar_out(self, other.item(), out);
        return out;
    } else if (self.numel() == 1 && self.is_cpu()) {
        out = dipu_ne_scalar_out(other, self.item(), out);
        return out;
    }
  interface: diopiNe(ctx, out, self, other)

- schema: "ne_.Scalar(Tensor(a!) self, Scalar other) -> Tensor(a!)"
  interface: diopiNeInpScalar(ctx, self, other)

- schema: "ne_.Tensor(Tensor(a!) self, Tensor other) -> Tensor(a!)"
  custom_code_at_the_beginning: >
    if (other.numel() == 1 && other.is_cpu()) {
        return dipu_ne__scalar(self, other.item());
    }
  interface: diopiNeInp(ctx, self, other)

- schema: "ge.Scalar_out(Tensor self, Scalar other, *, Tensor(a!) out) -> Tensor(a!)"
  interface: diopiGeScalar(ctx, out, self, other)

- schema: "ge.Tensor_out(Tensor self, Tensor other, *, Tensor(a!) out) -> Tensor(a!)"
  custom_code_at_the_beginning: >
    if (other.numel() == 1 && other.is_cpu()) {
        out = dipu_ge_scalar_out(self, other.item(), out);
        return out;
    } else if (self.numel() == 1 && self.is_cpu()) {
        out = dipu_ge_scalar_out(other, self.item(), out);
        return out;
    }
  interface: diopiGe(ctx, out, self, other)

- schema: "ge_.Scalar(Tensor(a!) self, Scalar other) -> Tensor(a!)"
  interface: diopiGeInpScalar(ctx, self, other)

- schema: "ge_.Tensor(Tensor(a!) self, Tensor other) -> Tensor(a!)"
  custom_code_at_the_beginning: >
    if (other.numel() == 1 && other.is_cpu()) {
        return dipu_ge__scalar(self, other.item());
    }
  interface: diopiGeInp(ctx, self, other)

- schema: "gt.Scalar_out(Tensor self, Scalar other, *, Tensor(a!) out) -> Tensor(a!)"
  interface: diopiGtScalar(ctx, out, self, other)

- schema: "gt.Tensor_out(Tensor self, Tensor other, *, Tensor(a!) out) -> Tensor(a!)"
  custom_code_at_the_beginning: >
    if (other.numel() == 1 && other.is_cpu()) {
        out = dipu_gt_scalar_out(self, other.item(), out);
        return out;
    } else if (self.numel() == 1 && self.is_cpu()) {
        out = dipu_gt_scalar_out(other, self.item(), out);
        return out;
    }
  interface: diopiGt(ctx, out, self, other)

- schema: "gt_.Scalar(Tensor(a!) self, Scalar other) -> Tensor(a!)"
  interface: diopiGtInpScalar(ctx, self, other)

- schema: "gt_.Tensor(Tensor(a!) self, Tensor other) -> Tensor(a!)"
  custom_code_at_the_beginning: >
    if (other.numel() == 1 && other.is_cpu()) {
        return dipu_gt__scalar(self, other.item());
    }
  interface: diopiGtInp(ctx, self, other)

- schema: "le.Scalar_out(Tensor self, Scalar other, *, Tensor(a!) out) -> Tensor(a!)"
  interface: diopiLeScalar(ctx, out, self, other)

- schema: "le.Tensor_out(Tensor self, Tensor other, *, Tensor(a!) out) -> Tensor(a!)"
  custom_code_at_the_beginning: >
    if (other.numel() == 1 && other.is_cpu()) {
        out = dipu_le_scalar_out(self, other.item(), out);
        return out;
    } else if (self.numel() == 1 && self.is_cpu()) {
        out = dipu_le_scalar_out(other, self.item(), out);
        return out;
    }
  interface: diopiLe(ctx, out, self, other)

- schema: "le_.Scalar(Tensor(a!) self, Scalar other) -> Tensor(a!)"
  interface: diopiLeInpScalar(ctx, self, other)

- schema: "le_.Tensor(Tensor(a!) self, Tensor other) -> Tensor(a!)"
  custom_code_at_the_beginning: >
    if (other.numel() == 1 && other.is_cpu()) {
        return dipu_le__scalar(self, other.item());
    }
  interface: diopiLeInp(ctx, self, other)

- schema: "relu_(Tensor(a!) self) -> Tensor(a!)"
  interface: diopiReluInp(ctx, self)

- schema: "relu(Tensor self) -> Tensor"
  custom_code_at_the_beginning: auto out = at::empty_like(self);
  interface: diopiRelu(ctx, out, self)

- schema: "randperm.out(int n, *, Tensor(a!) out) -> Tensor(a!)"
  interface: diopiRandperm(ctx, out, n, 0)

- schema: "randperm.generator_out(int n, *, Generator? generator, Tensor(a!) out) -> Tensor(a!)"
  custom_code_at_the_beginning: >
    const int64_t seed = (generator.has_value() && generator.value().defined()) ? generator.value().seed() : 0;
  interface: diopiRandperm(ctx, out, n, seed)

- schema: "aten::sum.IntList_out(Tensor self, int[1]? dim, bool keepdim=False, *, ScalarType? dtype=None, Tensor(a!) out) -> Tensor(a!)"
  custom_code_at_the_beginning: >
    ::diopiSize_t diopi_size = toDiopiSize(dim);
  interface: diopiSum(ctx, out, self, diopi_size)

- schema: "addmm.out(Tensor self, Tensor mat1, Tensor mat2, *, Scalar beta=1, Scalar alpha=1, Tensor(a!) out) -> Tensor(a!)"
  custom_code_at_the_beginning: >
  interface: diopiAddmm(&context, out, self, mat1, mat2, beta, alpha)

- schema: "cross_entropy_loss_backward(Tensor grad_output, Tensor self, Tensor target, Tensor? weight=None, int reduction=Mean, SymInt ignore_index=-100, float label_smoothing=0.0) -> Tensor"
  register_op: False
  custom_code_at_the_beginning: >
    const auto reductionDiopi = static_cast<::diopiReduction_t>(reduction);
    at::Tensor out = at::empty_like(self);
  interface: diopiCrossEntropyLossBackward(ctx, out, grad_output, self, target, weight, reductionDiopi, ignore_index.expect_int(), label_smoothing)


- schema: "cross_entropy_loss(Tensor self, Tensor target, Tensor? weight=None, int reduction=Mean, SymInt ignore_index=-100, float label_smoothing=0.0) -> Tensor"
  autocompare: disable
  autograd: True
  custom_code_at_the_beginning: >
    const int64_t ignore_index_int = ignore_index.expect_int();
    const auto reductionDiopi = static_cast<::diopiReduction_t>(reduction);
    at::Tensor out;
    auto options = self.options();
    if (reductionDiopi == ReductionNone) {
      out = at::empty(target.sizes(), options);
    } else {
      out = at::empty({}, options);
    }
  interface: diopiCrossEntropyLoss(ctx, out, self, target, weight, reductionDiopi, ignore_index_int, label_smoothing)
  backward_schema: "cross_entropy_loss_backward(Tensor grad_output, Tensor self, Tensor target, Tensor? weight=None, int reduction=Mean, SymInt ignore_index=-100, float label_smoothing=0.0) -> Tensor"
  saved_data: [reduction, ignore_index, label_smoothing, weight, self, target]
  cal_grad_code: >
    auto grad_output = grad_outputs.at(0);
    auto reduction = reduction_.toInt();
    auto ignore_index = ignore_index_.toInt();
    auto label_smoothing = label_smoothing_.toDouble();
    auto weight = weight_.toOptional<at::Tensor>();
    auto self = self_.toTensor();
    auto target = target_.toTensor();
  backward_return_code: >
    std::vector<at::Tensor> outputs(6);
    outputs[0] = result;
    return outputs;


- schema: "convolution_backward(Tensor grad_output, Tensor input, Tensor weight, int[] bias_sizes, int[] stride, int[] padding, int[] dilation, bool transposed, int[] output_padding, int groups, bool[3] output_mask) -> (Tensor grad_input, Tensor grad_weight, Tensor grad_bias)"
  register_op: False
  size_attr: [stride, padding, dilation, bias_sizes]
  custom_code_at_the_beginning: >
    at::Tensor grad_input;
    at::Tensor grad_weight;
    at::Tensor grad_bias;
    grad_input = at::empty(input.sizes(), input.options());
    grad_weight = at::empty(weight.sizes(), weight.options().dtype(at::kFloat));
    if (output_mask[2]) {
        c10::IntArrayRef bias_size = { grad_output.size(1) };
        grad_bias = at::empty(bias_size, grad_output.options());
    }
    ::diopiSize_t output_paddingDiopiSize;
  custom_code_before_call_diopi: >
    ::diopiSize_t* bias_sizes_ptr = output_mask[2] ? &bias_sizesDiopiSize : nullptr;
  interface: diopiConvolution2dBackward(ctx, grad_input, grad_weight, grad_bias, grad_output, input, weight, bias_sizes_ptr, stride, padding, dilation, false, output_paddingDiopiSize, groups);

- schema: conv2d(Tensor input, Tensor weight, Tensor? bias=None, int[2] stride=1, int[2] padding=0, int[2] dilation=1, int groups=1) -> Tensor
  size_attr: [stride, padding, dilation]
  custom_code_at_the_beginning: >
    int64_t batch_size = input.size(0);
    int64_t height = input.size(2);
    int64_t width = input.size(3);
    int64_t out_channel = weight.size(0);
    auto kernel_size = weight.sizes().slice(2);
    int64_t out_height = (height + 2 * padding[0] - dilation[0] * (kernel_size[0] - 1) - 1) / stride[0] + 1;
    int64_t out_width = (width + 2 * padding[1] - dilation[1] * (kernel_size[1] - 1) - 1) / stride[1] + 1;
    c10::SmallVector<int64_t, 8> output_size = {batch_size, out_channel, out_height, out_width};
    at::Tensor out = at::empty(output_size, input.options());
  interface: diopiConvolution2d(&context, out, input, weight, bias, stride, padding, dilation, groups)
  autograd: True
  forward_process_code: >
    bool bias_has_value = (bias.has_value() == true) ? bias.value().requires_grad() : false;
  saved_data: [stride, padding, dilation, groups, bias_has_value, input, weight]
  backward_schema: "convolution_backward(Tensor grad_output, Tensor input, Tensor weight, int[] bias_sizes, int[] stride, int[] padding, int[] dilation, bool transposed, int[] output_padding, int groups, bool[3] output_mask) -> (Tensor grad_input, Tensor grad_weight, Tensor grad_bias)"
  cal_grad_code: >
      auto grad_output = grad_outputs.at(0);
      auto input = input_.toTensor();
      auto weight = weight_.toTensor();
      auto padding = padding_.toIntVector();
      auto stride = stride_.toIntVector();
      auto dilation = dilation_.toIntVector();
      bool bias_has_value = bias_has_value_.toBool();
      auto groups = groups_.toInt();
      std::vector<int64_t> bias_sizes;
      if (bias_has_value) {
        bias_sizes.push_back(grad_output.size(1));
      }
      std::array<bool, 3> output_mask;
      output_mask[0] = input.requires_grad();
      output_mask[1] = weight.requires_grad();
      output_mask[2] = bias_has_value;
      bool transposed = false;
      at::IntArrayRef output_padding{};
  backward_return_code: >
    std::vector<at::Tensor>  outputs = {
          std::get<0>(result), std::get<1>(result), std::get<2>(result),
          at::Tensor(), at::Tensor(), at::Tensor(), at::Tensor()};
    return outputs;

- schema: "dropout_impl(Tensor input, float p, bool train, *, Tensor(a!) mask) -> Tensor"
  custom_code_at_the_beginning: >
    at::Tensor out = at::empty_like(input);
  register_op: False
  interface: diopiDropout(ctx, out, mask, input, p, train)

- schema: "dropout(Tensor input, float p, bool train) -> Tensor"
  custom_code_at_the_beginning: >
    auto mask = at::empty(input.sizes(), input.options().dtype(at::kByte));
    at::Tensor out = at::empty_like(input);
  interface: diopiDropout(ctx, out, mask, input, p, train)
  outs: [mask]
  autograd: True
  saved_data: [p, mask]
  forward_schema: "dropout_impl(Tensor input, float p, bool train, *, Tensor(a!) mask) -> Tensor"
  forward_process_code: >
    auto mask = at::empty(input.sizes(), input.options().dtype(at::kByte));
    at::Tensor out = at::empty_like(input);
  cal_grad_code: >
        auto p = p_.toDouble();
        double p1m = 1. - p;
        double scale = p1m == 0 ? 0. : 1. / p1m;
        auto mask = mask_.toTensor();
        at::Tensor out = grad_outputs[0] * mask * scale;
  backward_return_code: >
    std::vector<at::Tensor> outputs(6);
    outputs[0] = out;
    return outputs;

- schema: "dropout__impl(Tensor(a!) self, Tensor(b!) mask, float p, bool train) -> Tensor(a!)"
  register_op: False
  interface: diopiDropoutInp(ctx, self, mask, p, train)

- schema: "dropout_(Tensor(a!) self, float p, bool train) -> Tensor(a!)"
  custom_code_at_the_beginning: >
    auto mask = at::empty(self.sizes(), self.options().dtype(at::kByte));
  outs: [mask]
  interface: diopiDropoutInp(ctx, self, mask, p, train)
  autograd: True
  forward_process_code: >
    auto mask = at::empty(self.sizes(), self.options().dtype(at::kByte));
  saved_data: [p, mask]
  forward_schema: "dropout__impl(Tensor(a!) self, Tensor(b!) mask, float p, bool train) -> Tensor(a!)"
  cal_grad_code: >
    auto p = p_.toDouble();
    double p1m = 1. - p;
    double scale = p1m == 0 ? 0. : 1. / p1m;
    auto mask = mask_.toTensor();
    at::Tensor out = grad_outputs[0] * mask * scale;
  backward_return_code: >
    std::vector<at::Tensor> outputs(6);
    outputs[0] = out;
    return outputs;
  wrappter_custom_return: return self;



- schema: "log.out(Tensor self, *, Tensor(a!) out) -> Tensor(a!)"
  interface: diopiLog(ctx, out, self)

- schema: "log_(Tensor(a!) self) -> Tensor(a!)"
  interface: diopiLogInp(ctx, self)

- schema: "log2.out(Tensor self, *, Tensor(a!) out) -> Tensor(a!)"
  interface: diopiLog2(ctx, out, self)

- schema: "log2_(Tensor(a!) self) -> Tensor(a!)"
  interface: diopiLog2Inp(ctx, self)

- schema: "abs(Tensor self) -> Tensor"
  custom_code_at_the_beginning: >
    auto out = at::empty_like(self);
  interface: diopiAbs(ctx, out, self)

- schema: "abs_(Tensor(a!) self) -> Tensor(a!)"
  interface: diopiAbsInp(ctx, self)

- schema: "abs.out(Tensor self, *, Tensor(a!) out) -> Tensor(a!)"
  interface: diopiAbs(ctx, out, self)

- schema: "neg.out(Tensor self, *, Tensor(a!) out) -> Tensor(a!)"
  interface: diopiNeg(ctx, out, self)

- schema: "neg_(Tensor(a!) self) -> Tensor(a!)"
  interface: diopiNegInp(ctx, self)

- schema: "sqrt.out(Tensor self, *, Tensor(a!) out) -> Tensor(a!)"
  interface: diopiSqrt(ctx, out, self)

- schema: "sqrt_(Tensor(a!) self) -> Tensor(a!)"
  interface: diopiSqrtInp(ctx, self)

- schema: "all.out(Tensor self, int dim, bool keepdim=False, *, Tensor(a!) out) -> Tensor(a!)"
  interface: diopiAll(ctx, out, self, &dim)

- schema: "all.all_out(Tensor self, *, Tensor(a!) out) -> Tensor(a!)"
  interface: diopiAll(ctx, out, self, nullptr)

- schema: "any.all_out(Tensor self, *, Tensor(a!) out) -> Tensor(a!)"
  interface: diopiAny(ctx, out, self, nullptr)

- schema: "any.out(Tensor self, int dim, bool keepdim=False, *, Tensor(a!) out) -> Tensor(a!)"
  interface: diopiAny(ctx, out, self, &dim)

- schema: "topk.values(Tensor self, int k, int dim=-1, bool largest=True, bool sorted=True, *, Tensor(a!) values, Tensor(b!) indices) -> (Tensor(a!) values, Tensor(b!) indices)"
  interface: diopiTopk(ctx, values, indices, self, k, dim, largest, sorted)

- schema: "topk(Tensor self, int k, int dim=-1, bool largest=True, bool sorted=True) -> (Tensor values, Tensor indices)"
  custom_code_at_the_beginning: >
    std::vector<int64_t> output_size(self.sizes().begin(), self.sizes().end());
    dim = dim < 0 ? (dim + output_size.size()) : dim;
    output_size[dim] = k;
    auto values = at::empty(output_size, self.options());
    auto indices = at::empty(output_size, self.options().dtype(at::kLong));
  interface: diopiTopk(ctx, values, indices, self, k, dim, largest, sorted)

- schema: "mean.out(Tensor self, int[1]? dim, bool keepdim=False, *, ScalarType? dtype=None, Tensor(a!) out) -> Tensor(a!)"
  register_op: False
  print_func_call_info: True
  custom_code_at_the_beginning: >
    ::diopiSize_t diopi_size = toDiopiSize(dim);
  interface: diopiMean(ctx, out, self, diopi_size);

- schema: "linear_backward(Tensor input, Tensor grad_output, Tensor weight, bool[3] output_mask) -> (Tensor grad_input, Tensor grad_weight, Tensor grad_bias)"
  register_op: False
  custom_code_at_the_beginning: >
    auto grad_input = at::empty(input.sizes(), input.options());
    auto grad_weight = at::empty(weight.sizes(), weight.options().dtype(at::kFloat));
    at::Tensor grad_bias;
    bool bias_has_value = output_mask[2];
    if (bias_has_value) {
      grad_bias = at::empty({grad_output.size(1)}, grad_output.options());
    }
  interface: diopiLinearBackward(ctx, grad_input, grad_weight, grad_bias, grad_output, input, weight)

- schema: "linear(Tensor input, Tensor weight, Tensor? bias=None) -> Tensor"
  autograd: True
  custom_code_at_the_beginning: >
    std::vector<int64_t> output_size(input.sizes().begin(), input.sizes().end());
    output_size.back() = weight.sizes()[0];
    auto out = at::empty(output_size, input.options());
  interface: diopiLinear(ctx, out, input, weight, bias)
  forward_process_code: >
    bool bias_has_value = (bias.has_value() == true) ? bias.value().requires_grad() : false;
    std::array<bool, 3> output_mask{input.requires_grad(), weight.requires_grad(), bias_has_value};
  saved_data: [output_mask, input, weight, bias]
  cal_grad_code: >
    auto output_mask = output_mask_.to<std::array<bool, 3>>();
    auto input = input_.toTensor();
    auto weight = weight_.toTensor();
    auto bias = bias_.toTensor();
    auto grad_output = grad_outputs[0];
  backward_schema: "linear_backward(Tensor input, Tensor grad_output, Tensor weight, bool[3] output_mask) -> (Tensor grad_input, Tensor grad_weight, Tensor grad_bias)"
  backward_return_code: >
    return {std::get<0>(result), std::get<1>(result), std::get<2>(result)};
- schema: "_log_softmax_backward_data.out(Tensor grad_output, Tensor output, int dim, ScalarType input_dtype, *, Tensor(a!) out) -> Tensor(a!)"
  interface: diopiLogSoftmaxBackward(ctx, out, grad_output, output, dim)

- schema: "_log_softmax.out(Tensor self, int dim, bool half_to_float, *, Tensor(a!) out) -> Tensor(a!)"
  interface: diopiLogSoftmax(ctx, out, self, dim)

- schema: "aten::log_softmax.int_out(Tensor self, int dim, ScalarType? dtype=None, *, Tensor(a!) out) -> Tensor(a!)"
  interface: diopiLogSoftmax(ctx, out, self, dim)

- schema: "max_pool2d_with_indices.out(Tensor self, int[2] kernel_size, int[2] stride=[], int[2] padding=0, int[2] dilation=1, bool ceil_mode=False, *, Tensor(a!) out, Tensor(b!) indices) -> (Tensor(a!), Tensor(b!))"
  size_attr: [kernel_size, stride, padding, dilation]
  interface: diopiMaxPool2dWithIndices(&context, out, indices, self, kernel_size, stride, padding, dilation, ceil_mode)

- schema: max_pool2d_with_indices_backward.grad_input(Tensor grad_output, Tensor self, int[2] kernel_size, int[2] stride, int[2] padding, int[2] dilation, bool ceil_mode, Tensor indices, *, Tensor(a!) grad_input) -> Tensor(a!)
  size_attr: [kernel_size, stride, padding, dilation]
  interface: diopiMaxPool2dBackward(ctx, grad_input, grad_output, self, kernel_size, stride, padding, dilation, ceil_mode, indices)

- schema: nll_loss.out(Tensor self, Tensor target, Tensor? weight=None, int reduction=Mean, SymInt ignore_index=-100, *, Tensor(a!) out) -> Tensor(a!)
  autocompare: disbale
  interface: diopiNLLLoss(ctx, out, self, target, weight, static_cast<diopiReduction_t>(reduction), ignore_index.expect_int())

- schema: nll_loss_forward.output(Tensor self, Tensor target, Tensor? weight, int reduction, SymInt ignore_index, *, Tensor(a!) output, Tensor(b!) total_weight) -> (Tensor(a!), Tensor(b!))
  autocompare: disbale
  interface: diopiNLLLoss(ctx, output, self, target, weight, static_cast<diopiReduction_t>(reduction), ignore_index.expect_int())

- schema: nll_loss_backward.grad_input(Tensor grad_output, Tensor self, Tensor target, Tensor? weight, int reduction, SymInt ignore_index, Tensor total_weight, *, Tensor(a!) grad_input) -> Tensor(a!)
  autocompare: disbale
  interface: diopiNLLLossBackward(&context, grad_input, grad_output, self, target, weight, static_cast<diopiReduction_t>(reduction), ignore_index.expect_int());

- schema: "threshold_backward.grad_input(Tensor grad_output, Tensor self, Scalar threshold, *, Tensor(a!) grad_input) -> Tensor(a!)"
  interface: diopiThresholdBackward(ctx, grad_input, grad_output, self, &threshold)

- schema: "transpose_(Tensor(a!) self, int dim0, int dim1) -> Tensor(a!)"
  register_op: False
  custom_code_at_the_beginning: >
    std::vector<int64_t> output_size(self.sizes().cbegin(), self.sizes().cend());
    std::vector<int64_t> output_stride(self.strides().cbegin(), self.strides().cend());
    std::swap(output_size[dim0], output_size[dim1]);
    std::swap(output_stride[dim0], output_stride[dim1]);
    self.sizes() = output_size;
    self.strides() = output_stride;
    return self;
  interface: diopiTranspose(ctx, self, self, dim0, dim1)

- schema: "bitwise_and.Tensor_out(Tensor self, Tensor other, *, Tensor(a!) out) -> Tensor(a!)"
  interface: diopiBitwiseAnd(ctx, out, self, other)

- schema: "bitwise_and_.Tensor(Tensor(a!) self, Tensor other) -> Tensor(a!)"
  interface: diopiBitwiseAndInp(ctx, self, other)

- schema: "bitwise_and.Scalar_out(Tensor self, Scalar other, *, Tensor(a!) out) -> Tensor(a!)"
  interface: diopiBitwiseAndScalar(ctx, out, self, other)

- schema: "bitwise_and_.Scalar(Tensor(a!) self, Scalar other) -> Tensor(a!)"
  interface: diopiBitwiseAndInpScalar(ctx, self, other)

- schema: "bitwise_not.out(Tensor self, *, Tensor(a!) out) -> Tensor(a!)"
  interface: diopiBitwiseNot(ctx, out, self)

- schema: "bitwise_not_(Tensor(a!) self) -> Tensor(a!)"
  interface: diopiBitwiseNotInp(ctx, self)

- schema: "stack(Tensor[] tensors, int dim=0) -> Tensor"
  custom_code_at_the_beginning: >
    auto num_tensors = tensors.size();
    auto shape = tensors[0].sizes();
    std::vector<long int> tmp;
    for (int i = 0; i < dim; i++) {
        tmp.push_back(shape[i]);
    }
    tmp.push_back(num_tensors);
    for (int i = dim; i < shape.size(); i++) {
        tmp.push_back(shape[i]);
    }
    const std::vector<long int>& const_tmp = tmp;
    shape = at::ArrayRef<long int>(const_tmp);
    auto out = at::empty({shape}, tensors[0].options());

    std::vector<diopiConstTensorHandle_t> diopiTensorHandles(tensors.size());
    for (size_t i = 0; i < tensors.size(); ++i) {
      diopiTensorHandles[i] = dipu::diopi_helper::toDiopiTensorHandle(tensors.at(i));
    }
  interface: diopiStack(ctx, out, diopiTensorHandles.data(), num_tensors, dim)

- schema: "stack.out(Tensor[] tensors, int dim=0, *, Tensor(a!) out) -> Tensor(a!)"
  custom_code_at_the_beginning: >
    std::vector<diopiConstTensorHandle_t> diopiTensorHandles(tensors.size());
    for (size_t i = 0; i < tensors.size(); ++i) {
      diopiTensorHandles[i] = dipu::diopi_helper::toDiopiTensorHandle(tensors.at(i));
    }
  interface: diopiStack(ctx, out, diopiTensorHandles.data(), tensors.size(), dim)

- schema: "sort(Tensor self, int dim=-1, bool descending=False) -> (Tensor values, Tensor indices)"
  custom_code_at_the_beginning: >
    auto dim_ = dim < 0 ? (dim + self.sizes().size()) : dim;
    auto values = at::empty(self.sizes(), self.options().dtype(at::kLong));
    auto indices = at::empty(self.sizes(), self.options().dtype(at::kLong));
  interface: diopiSort(ctx, values, indices, self, dim_, descending, nullptr)

- schema: "sort.values(Tensor self, int dim=-1, bool descending=False, *, Tensor(a!) values, Tensor(b!) indices) -> (Tensor(a!) values, Tensor(b!) indices)"
  custom_code_at_the_beginning: >
    auto dim_ = dim < 0 ? (dim + self.sizes().size()) : dim;
  interface: diopiSort(ctx, values, indices, self, dim_, descending, nullptr)

- schema: "sort.values_stable(Tensor self, *, bool? stable, int dim=-1, bool descending=False, Tensor(a!) values, Tensor(b!) indices) -> (Tensor(a!) values, Tensor(b!) indices)"
  custom_code_at_the_beginning: >
    auto dim_ = dim < 0 ? (dim + self.sizes().size()) : dim;
    bool stable_ = stable.has_value() ? stable.value() : false;
    const bool *p = &stable_;
  interface: diopiSort(ctx, values, indices, self, dim_, descending, p)

- schema: "rsqrt.out(Tensor self, *, Tensor(a!) out) -> Tensor(a!)"
  interface: diopiRsqrt(ctx, out, self)

- schema: "uniform_(Tensor(a!) self, float from=0, float to=1, *, Generator? generator=None) -> Tensor(a!)"
  custom_code_at_the_beginning: >
    const int64_t seed = (generator.has_value() && generator.value().defined()) ? generator.value().seed() : 0;
  interface: diopiUniformInp(ctx, self, from, to, seed)

- schema: "tril(Tensor self, int diagonal=0) -> Tensor"
  custom_code_at_the_beginning: >
    auto out = at::empty_like(self);
  interface: diopiTril(ctx, out, self, diagonal)

- schema: "tril.out(Tensor self, int diagonal=0, *, Tensor(a!) out) -> Tensor(a!)"
  interface: diopiTril(ctx, out, self, diagonal)

- schema: "multinomial(Tensor self, int num_samples, bool replacement=False, *, Generator? generator=None) -> Tensor"
  custom_code_at_the_beginning: >
    auto out = at::empty_like(self);
    if (self.dim() == 2){
      out = at::empty({self.size(0), num_samples}, self.options().dtype(at::kLong));
    }
    else if (self.dim() == 1) {
      out = at::empty({num_samples,}, self.options().dtype(at::kLong));
    }
  interface: diopiMultinomial(ctx, out, self, num_samples, replacement)

- schema: "multinomial.out(Tensor self, int num_samples, bool replacement=False, *, Generator? generator=None, Tensor(a!) out) -> Tensor(a!)"
  interface: diopiMultinomial(ctx, out, self, num_samples, replacement)

- schema: "roll(Tensor self, int[1] shifts, int[1] dims=[]) -> Tensor"
  custom_code_at_the_beginning: >
    auto out = at::empty_like(self);
    ::diopiSize_t diopi_shifts = toDiopiSize(shifts);
    ::diopiSize_t diopi_dims = toDiopiSize(dims);
  interface: diopiRoll(ctx, out, self, diopi_shifts, diopi_dims)

- schema: "leaky_relu(Tensor self, Scalar negative_slope=0.01) -> Tensor"
  print_func_call_info: True
  custom_code_at_the_beginning: >
    auto out = at::empty_like(self);
  interface: diopiLeakyRelu(ctx, out, self, negative_slope)

- schema: "mse_loss(Tensor self, Tensor target, int reduction=Mean) -> Tensor"
  print_func_call_info: True
  custom_code_at_the_beginning: >
    const auto reductionDiopi = static_cast<::diopiReduction_t>(reduction);
    at::Tensor out;
    auto options = self.options();
    if (reductionDiopi == ReductionNone) {
      out = at::empty(self.sizes(), options);
    } else {
      out = at::empty({}, options);
    }
  interface: diopiMSELoss(ctx, out, self, target, reductionDiopi)

- schema: "mse_loss.out(Tensor self, Tensor target, int reduction=Mean, *, Tensor(a!) out) -> Tensor(a!)"
  print_func_call_info: True
  custom_code_at_the_beginning: >
    const auto reductionDiopi = static_cast<::diopiReduction_t>(reduction);
  interface: diopiMSELoss(ctx, out, self, target, reductionDiopi)

- schema: "clamp_(Tensor(a!) self, Scalar? min=None, Scalar? max=None) -> Tensor(a!)"
  interface: diopiClampInpScalar(ctx, self, min, max)

- schema: "clamp.out(Tensor self, Scalar? min=None, Scalar? max=None, *, Tensor(a!) out) -> Tensor(a!)"
  interface: diopiClampScalar(ctx, out, self, min, max)

- schema: "clamp_.Tensor(Tensor(a!) self, Tensor? min=None, Tensor? max=None) -> Tensor(a!)"
  interface: diopiClampInp(ctx, self, min, max)

- schema: "clamp.Tensor_out(Tensor self, Tensor? min=None, Tensor? max=None, *, Tensor(a!) out) -> Tensor(a!)"
  interface: diopiClamp(ctx, out, self, min, max)

- schema: "random_(Tensor(a!) self, *, Generator? generator=None) -> Tensor(a!)"
  custom_code_at_the_beginning: >
    const int64_t seed = (generator.has_value() && generator.value().defined()) ? generator.value().seed() : 0;
  interface: diopiRandomInp(ctx, self, 0, nullptr, seed)

- schema: "random_.to(Tensor(a!) self, int to, *, Generator? generator=None) -> Tensor(a!)"
  custom_code_at_the_beginning: >
    const int64_t seed = (generator.has_value() && generator.value().defined()) ? generator.value().seed() : 0;
  interface: diopiRandomInp(ctx, self, 0, &to, seed)

- schema: "random_.from(Tensor(a!) self, int from, int? to, *, Generator? generator=None) -> Tensor(a!)"
  custom_code_at_the_beginning: >
    const int64_t seed = (generator.has_value() && generator.value().defined()) ? generator.value().seed() : 0;
  interface: "diopiRandomInp(ctx, self, from, to.has_value() ? &to.value() : nullptr, seed)"

- schema: "nonzero(Tensor self) -> Tensor"
  custom_code_at_the_beginning: >
    at::Tensor out;
    diopiTensorHandle_t out_ptr = nullptr;
  interface: diopiNonzero(ctx, &out_ptr, self);
  custom_code_before_return: >
    dipu::getCurrentDIPUStream().synchronize();
    out = *reinterpret_cast<at::Tensor*>(out_ptr);

- schema: _softmax.out(Tensor self, int dim, bool half_to_float, *, Tensor(a!) out) -> Tensor(a!)
  interface: diopiSoftmax(ctx, out, self, dim);

- schema: pow.Tensor_Tensor_out(Tensor self, Tensor exponent, *, Tensor(a!) out) -> Tensor(a!)
  interface: diopiPowTensor(ctx, out, self, exponent);

- schema: pow.Tensor_Scalar_out(Tensor self, Scalar exponent, *, Tensor(a!) out) -> Tensor(a!)
  interface: diopiPow(ctx, out, self, exponent);

- schema: pow_.Tensor(Tensor(a!) self, Tensor exponent) -> Tensor(a!)
  interface: diopiPowInpTensor(ctx, self, exponent);

- schema: pow_.Scalar(Tensor(a!) self, Scalar exponent) -> Tensor(a!)
  interface: diopiPowInp(ctx, self, exponent);

- schema: pow.Scalar_out(Scalar self, Tensor exponent, *, Tensor(a!) out) -> Tensor(a!)
  interface: diopiPowScalar(ctx, out, self, exponent)

- schema: repeat(Tensor self, SymInt[] repeats) -> Tensor
  autocompare: disable
  custom_code_at_the_beginning: >
    std::vector<int64_t> output_size(repeats.size());
    for (int i = 0;i< repeats.size();++i) {
      output_size[i] = repeats.at(i).expect_int();
    }

    const auto& self_sizes = self.sizes();
    for (int i = self_sizes.size() - 1, j = output_size.size() - 1;i >= 0;i--, j--) {
      output_size[j] *= self_sizes.at(i);
    }

    at::Tensor out = at::empty(output_size, self.options());
  interface: diopiRepeat(ctx, out, self, repeats)

- schema: rsub.Tensor(Tensor self, Tensor other, *, Scalar alpha=1) -> Tensor
  custom_code_at_the_beginning: >
    auto out = at::empty_like(self);
    return dipu_sub_out(other, self, alpha, out);
  interface: diopiSub(ctx, out, other, self, alpha)

- schema: "unique_dim(Tensor self, int dim, bool sorted=True, bool return_inverse=False, bool return_counts=False) -> (Tensor out, Tensor indices, Tensor counts)"
  custom_code_at_the_beginning: >
    at::Tensor out, indices, counts;
    diopiTensorHandle_t out_ptr = nullptr;
    diopiTensorHandle_t counts_ptr = nullptr;
  interface: diopiUnique(ctx, &out_ptr, self, &dim, sorted, return_counts, indices, &counts_ptr);
  custom_code_before_return: >
    dipu::getCurrentDIPUStream().synchronize();
    out = *reinterpret_cast<at::Tensor*>(out_ptr);
    if (return_counts) {
      counts = *reinterpret_cast<at::Tensor*>(counts_ptr);
    }

- schema: "_unique2(Tensor self, bool sorted=True, bool return_inverse=False, bool return_counts=False) -> (Tensor out, Tensor indices, Tensor counts)"
  custom_code_at_the_beginning: >
    at::Tensor out, indices, counts;
    diopiTensorHandle_t out_ptr = nullptr;
    diopiTensorHandle_t counts_ptr = nullptr;
  interface: diopiUnique(ctx, &out_ptr, self, nullptr, sorted, return_counts, indices, &counts_ptr);
  custom_code_before_return: >
    dipu::getCurrentDIPUStream().synchronize();
    out = *reinterpret_cast<at::Tensor*>(out_ptr);
    if (return_counts) {
      counts = *reinterpret_cast<at::Tensor*>(counts_ptr);
    }

- schema: "aten::cat.out(const at::ITensorListRef & tensors, int dim=0, *, Tensor(a!) out) -> Tensor(a!)"
  custom_code_at_the_beginning: >
    std::vector<diopiConstTensorHandle_t> diopiTensorHandles(tensors.size(), nullptr);
    std::transform(tensors.begin(), tensors.end(), diopiTensorHandles.begin(), [](const at::Tensor& tensor){
        return dipu::diopi_helper::toDiopiTensorHandle(tensor);
    });
  interface: diopiCat(ctx, out, diopiTensorHandles.data(), tensors.size(), dim);

- schema: "masked_fill.Tensor(Tensor self, Tensor mask, Tensor value) -> Tensor"
  custom_code_at_the_beginning: >
    auto out = at::empty_like(self);
  interface: diopiMaskedFill(ctx, out, self, mask, value)

- schema: "masked_fill_.Tensor(Tensor(a!) self, Tensor mask, Tensor value) -> Tensor(a!)"
  interface: diopiMaskedFillInp(ctx, self, mask, value)

- schema: "masked_fill.Scalar(Tensor self, Tensor mask, Scalar value) -> Tensor"
  custom_code_at_the_beginning: >
    auto out = at::empty_like(self);
  interface: diopiMaskedFillScalar(ctx, out, self, mask, value)

- schema: "masked_fill_.Scalar(Tensor(a!) self, Tensor mask, Scalar value) -> Tensor(a!)"
  interface: diopiMaskedFillInpScalar(ctx, self, mask, value)

- schema: "min(Tensor self) -> Tensor"
  register_op: False # camb impl has problem
  custom_code_at_the_beginning: >
    auto out = at::empty({1}, self.options());
  interface: diopiMinAll(ctx, out, self)

- schema: "min.dim_min(Tensor self, int dim, bool keepdim=False, *, Tensor(a!) min, Tensor(b!) min_indices) -> (Tensor(a!) min, Tensor(b!) min_indices)"
  custom_code_at_the_beginning: >
    dim += ((dim >= 0) ? 0 : self.sizes().size());
  interface: diopiMin(ctx, min, min_indices, self, dim)

- schema: "max(Tensor self) -> Tensor"
  register_op: False  # camb impl has problem
  custom_code_at_the_beginning: >
    auto out = at::empty({1}, self.options());
  interface: diopiMaxAll(ctx, out, self)

- schema: "max.dim_max(Tensor self, int dim, bool keepdim=False, *, Tensor(a!) max, Tensor(b!) max_indices) -> (Tensor(a!) max, Tensor(b!) max_indices)"
  custom_code_at_the_beginning: >
    dim += ((dim >= 0) ? 0 : self.sizes().size());
    auto output_size = self.sizes().vec();
  interface: diopiMax(ctx, max, max_indices, self, dim)
- schema: "addcdiv.out(Tensor self, Tensor tensor1, Tensor tensor2, *, Scalar value=1, Tensor(a!) out) -> Tensor(a!)"
  interface:  diopiAddcdiv(ctx, out, self,tensor1,tensor2,value)

- schema: "addcdiv_(Tensor(a!) self, Tensor tensor1, Tensor tensor2, *, Scalar value=1) -> Tensor(a!)"
  interface:  diopiAddcdivInp(ctx,self , tensor1, tensor2, value)

- schema: "addcmul.out(Tensor self, Tensor tensor1, Tensor tensor2, *, Scalar value=1, Tensor(a!) out) -> Tensor(a!)"
  interface:  diopiAddcmul(ctx, out, self, tensor1, tensor2, value)

- schema: "addcmul_(Tensor(a!) self, Tensor tensor1, Tensor tensor2, *, Scalar value=1) -> Tensor(a!)"
  interface:  diopiAddcmulInp(ctx,self,tensor1, tensor2, value)

- schema: "exp.out(Tensor self, *, Tensor(a!) out) -> Tensor(a!)"
  interface:  diopiExp(ctx, out, self)

- schema: "exp_(Tensor(a!) self) -> Tensor(a!)"
  interface:  diopiExpInp(ctx, self)

- schema: "tanh.out(Tensor self, *, Tensor(a!) out) -> Tensor(a!)"
  interface: diopiTanh(ctx, out,self)

- schema: "tanh_(Tensor(a!) self) -> Tensor(a!)"
  interface: diopiTanhInp(ctx,self)

<<<<<<< HEAD

- schema: "floor_divide(Tensor self, Tensor other) -> Tensor"
  custom_code_at_the_beginning: >
    at::Tensor out = at::empty_like(self);
    out = dipu_div_out(self,other,out);
  interface: diopiFloorInp(ctx,out)

- schema: "where.self(Tensor condition, Tensor self, Tensor other) -> Tensor"
  custom_code_at_the_beginning: >
    auto out = at::empty(condition.sizes(), self.options());
  interface: diopiWhere(ctx, out, condition,self, other)

- schema: "gelu.out(Tensor self, *, str approximate='none', Tensor(a!) out) -> Tensor(a!)"
  custom_code_at_the_beginning: >
    const auto str =  std::string(approximate);
    const char* appr = str.data();
  interface: diopiGelu(ctx, out, self, appr)
=======
- schema: "baddbmm.out(Tensor self, Tensor batch1, Tensor batch2, *, Scalar beta=1, Scalar alpha=1, Tensor(a!) out) -> Tensor(a!)"
  custom_code_at_the_beginning: >
    double betaDouble = beta.toDouble();
    double alphaDouble = alpha.toDouble();
  interface: diopiBaddbmm(ctx, out, self, batch1, batch2, betaDouble, alphaDouble)

- schema: "baddbmm_(Tensor(a!) self, Tensor batch1, Tensor batch2, *, Scalar beta=1, Scalar alpha=1) -> Tensor(a!)"
  custom_code_at_the_beginning: >
    double betaDouble = beta.toDouble();
    double alphaDouble = alpha.toDouble();
  interface: diopiBaddbmmInp(ctx, self, batch1, batch2, betaDouble, alphaDouble)
>>>>>>> 9cc95478
<|MERGE_RESOLUTION|>--- conflicted
+++ resolved
@@ -922,7 +922,17 @@
 - schema: "tanh_(Tensor(a!) self) -> Tensor(a!)"
   interface: diopiTanhInp(ctx,self)
 
-<<<<<<< HEAD
+- schema: "baddbmm.out(Tensor self, Tensor batch1, Tensor batch2, *, Scalar beta=1, Scalar alpha=1, Tensor(a!) out) -> Tensor(a!)"
+  custom_code_at_the_beginning: >
+    double betaDouble = beta.toDouble();
+    double alphaDouble = alpha.toDouble();
+  interface: diopiBaddbmm(ctx, out, self, batch1, batch2, betaDouble, alphaDouble)
+
+- schema: "baddbmm_(Tensor(a!) self, Tensor batch1, Tensor batch2, *, Scalar beta=1, Scalar alpha=1) -> Tensor(a!)"
+  custom_code_at_the_beginning: >
+    double betaDouble = beta.toDouble();
+    double alphaDouble = alpha.toDouble();
+  interface: diopiBaddbmmInp(ctx, self, batch1, batch2, betaDouble, alphaDouble)
 
 - schema: "floor_divide(Tensor self, Tensor other) -> Tensor"
   custom_code_at_the_beginning: >
@@ -939,17 +949,4 @@
   custom_code_at_the_beginning: >
     const auto str =  std::string(approximate);
     const char* appr = str.data();
-  interface: diopiGelu(ctx, out, self, appr)
-=======
-- schema: "baddbmm.out(Tensor self, Tensor batch1, Tensor batch2, *, Scalar beta=1, Scalar alpha=1, Tensor(a!) out) -> Tensor(a!)"
-  custom_code_at_the_beginning: >
-    double betaDouble = beta.toDouble();
-    double alphaDouble = alpha.toDouble();
-  interface: diopiBaddbmm(ctx, out, self, batch1, batch2, betaDouble, alphaDouble)
-
-- schema: "baddbmm_(Tensor(a!) self, Tensor batch1, Tensor batch2, *, Scalar beta=1, Scalar alpha=1) -> Tensor(a!)"
-  custom_code_at_the_beginning: >
-    double betaDouble = beta.toDouble();
-    double alphaDouble = alpha.toDouble();
-  interface: diopiBaddbmmInp(ctx, self, batch1, batch2, betaDouble, alphaDouble)
->>>>>>> 9cc95478
+  interface: diopiGelu(ctx, out, self, appr)