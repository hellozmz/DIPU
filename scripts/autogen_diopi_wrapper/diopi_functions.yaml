<<<<<<< HEAD
# - schema: "exampleop.overloadname(Tensor self, Scalar other, Scalar alpha=1, *, Tensor(a!) out) -> Tensor(a!)"
#   registe_op: False  # Whether generate registe code for this op, default value is True
#   debug: False # Whether generate debug code for this op, defalut value is False
#   dummy_call_diopi: False # Does not generate code that actually calls the diopi function, defalut value is False
#   custom_code_at_the_beginning: "/* Here can be a piece of c++ code at the begining*/"
#   custom_code_before_call_diopi: "/* Here can be a piece of c++ code before call diopi*/"
#   custom_code_before_return: "/* Here can be a piece of c++ code before return*/"
#   interface: diopiAddScalar(ctx, out, self, other, alpha)
=======
- schema: "exampleop.overloadname(Tensor self, Scalar other, Scalar alpha=1, *, Tensor(a!) out) -> Tensor(a!)"
  register_op: False  # Whether generate registe code for this op, default value is True
  print_func_call_info: False # wheher generate code that prints function call information
  dummy_call_diopi: False # Does not generate code that actually calls the diopi function, defalut value is False
  custom_code_at_the_beginning: "/* Here can be a piece of c++ code at the begining*/"
  custom_code_before_call_diopi: >
    std::cout << "self:" << self << std::endl;
    std::cout << "other:" << other << std::endl;
  custom_code_before_return: >
    dipu::getCurrentDIPUStream().synchronize();
    std::cout << "out:" << out << std::endl;
  interface: diopiAddScalar(ctx, out, self, other, alpha)
>>>>>>> 77e2d94f

- schema: "aten::add.Scalar_out(Tensor self, Scalar other, Scalar alpha=1, *, Tensor(a!) out) -> Tensor(a!)"
  interface: diopiAddScalar(ctx, out, self, other, alpha)

- schema: "aten::add.out(Tensor self, Tensor other, *, Scalar alpha=1, Tensor(a!) out) -> Tensor(a!)"
  custom_code_at_the_beginning: >
    if (other.numel() == 1 && other.is_cpu()) {
        return dipu_add_scalar_out(self, other.item(), alpha, out);
    } else if (self.numel() == 1 && self.is_cpu()) {
        return dipu_add_scalar_out(other, self.item(), alpha, out);
    }
  interface: diopiAdd(ctx, out, self, other, alpha)

- schema: "aten::sub.Scalar_out(Tensor self, Scalar other, Scalar alpha=1, *, Tensor(a!) out) -> Tensor(a!)"
  interface: diopiSubScalar(ctx, out, self, other, alpha)

- schema: "aten::sub.out(Tensor self, Tensor other, *, Scalar alpha=1, Tensor(a!) out) -> Tensor(a!)"
  custom_code_at_the_beginning: >
    if (other.numel() == 1 && other.is_cpu()) {
        return dipu_sub_scalar_out(self, other.item(), alpha, out);
    } else if (self.numel() == 1 && self.is_cpu()) {
        return dipu_sub_scalar_out(other, self.item(), alpha, out);
    }
  interface: diopiSub(ctx, out, self, other, alpha)

- schema: "div.Scalar(Tensor self, Scalar other) -> Tensor"
  custom_code_at_the_beginning: >
    auto out = at::empty_like(self);
  interface: diopiDivScalar(ctx, out, self, other, RoundModeNone)

- schema: "div_.Scalar(Tensor(a!) self, Scalar other) -> Tensor(a!)"
  interface: diopiDivInpScalar(ctx, self, other, RoundModeNone)

- schema: "div_.Tensor(Tensor(a!) self, Tensor other) -> Tensor(a!)"
  custom_code_at_the_beginning: >
    if (other.numel() == 1 && other.is_cpu()) {
        return dipu_div__scalar(self, other.item());
    }
  interface: diopiDivInp(ctx, self, other, RoundModeNone)

- schema: "aten::div.out(Tensor self, Tensor other, *, Tensor(a!) out) -> Tensor(a!)"
  custom_code_at_the_beginning: >
    if (other.numel() == 1 && other.is_cpu()) {
        out = dipu_div_scalar(self, other.item());
        return out;
    } else if (self.numel() == 1 && self.is_cpu()) {
        out = dipu_div_scalar(other, self.item());
        return out;
    }
  interface: diopiDiv(ctx, out, self, other, RoundModeNone)

- schema: "aten::div.Scalar_mode_out(Tensor self, Scalar other, *, str? rounding_mode, Tensor(a!) out) -> Tensor(a!)"
  custom_code_at_the_beginning: >
    const auto mode = toDiopiRoundMode(rounding_mode.has_value() ? rounding_mode.value().data():"none");
  interface: diopiDivScalar(ctx, out, self, other, mode)

- schema: "aten::div.out_mode(Tensor self, Tensor other, *, str? rounding_mode, Tensor(a!) out) -> Tensor(a!)"
  custom_code_at_the_beginning: >
    if (other.numel() == 1 && other.is_cpu()) {
        return dipu_div_scalar_mode_out(self, other.item(), rounding_mode, out);
    } else if (self.numel() == 1 && self.is_cpu()) {
        return dipu_div_scalar_mode_out(other, self.item(), rounding_mode, out);
    }
    const auto mode = toDiopiRoundMode(rounding_mode.has_value() ? rounding_mode.value().data():"none");
  interface: diopiDiv(ctx, out, self, other, mode)

- schema: "aten::fill_.Scalar(Tensor(a!) self, Scalar value) -> Tensor(a!)"
  interface: diopiFill(ctx, self, value)

- schema: "mul.Scalar(Tensor self, Scalar other) -> Tensor"
  custom_code_at_the_beginning: auto out = at::empty_like(self);
  interface: diopiMulScalar(ctx, out, self, other)

- schema: "mul_.Scalar(Tensor(a!) self, Scalar other) -> Tensor(a!)"
  interface: diopiMulInpScalar(ctx, self, other)

- schema: "mul_.Tensor(Tensor(a!) self, Tensor other) -> Tensor(a!)"
  custom_code_at_the_beginning: >
    if (other.numel() == 1 && other.is_cpu()) {
        return dipu_mul__scalar(self, other.item());
    }
  interface: diopiMulInp(ctx, self, other)

- schema: "mul.out(Tensor self, Tensor other, *, Tensor(a!) out) -> Tensor(a!)"
  custom_code_at_the_beginning: >
    if (other.numel() == 1 && other.is_cpu()) {
        out = dipu_mul_scalar(self, other.item());
        return out;
    } else if (self.numel() == 1 && self.is_cpu()) {
        out = dipu_mul_scalar(other, self.item());
        return out;
    }
  interface: diopiMul(ctx, out, self, other)

- schema: "aten::native_batch_norm.out(Tensor input, Tensor? weight, Tensor? bias, Tensor? running_mean, Tensor? running_var, bool training, float momentum, float eps, *, Tensor(a!) out, Tensor(b!) save_mean, Tensor(c!) save_invstd) -> (Tensor(a!), Tensor(b!), Tensor(c!))"
  interface: diopiBatchNorm(ctx, out, save_mean, save_invstd, input, weight, bias, const_cast<diopiTensorHandle_t>(running_mean), const_cast<diopiTensorHandle_t>(running_var), training, momentum, eps);

- schema: "aten::native_batch_norm(Tensor input, Tensor? weight, Tensor? bias, Tensor? running_mean, Tensor? running_var, bool training, float momentum, float eps) -> (Tensor, Tensor, Tensor)"
  custom_code_at_the_beginning: >
    const int64_t dim_c = input.size(1);
    auto out0 = at::empty_like(input);
    auto options = input.options().dtype(at::kFloat);
    auto out1 = at::empty({dim_c}, options);
    auto out2 = at::empty({dim_c}, options);
  interface: diopiBatchNorm(ctx, out0, out1, out2, input, weight, bias, const_cast<diopiTensorHandle_t>(running_mean), const_cast<diopiTensorHandle_t>(running_var), training, momentum, eps);

- schema: "native_batch_norm_backward(Tensor grad_out, Tensor input, Tensor? weight, Tensor? running_mean, Tensor? running_var, Tensor? save_mean, Tensor? save_invstd, bool train, float eps, bool[3] output_mask) -> (Tensor, Tensor, Tensor)"
  custom_code_at_the_beginning: >
    int64_t dim_c = input.size(1);
    auto options = input.options().dtype(at::kFloat);
    at::Tensor out0 = at::empty(input.sizes(), input.options());
    at::Tensor out1 = at::empty({dim_c}, options);
    at::Tensor out2 = at::empty({dim_c}, options);
  interface: diopiBatchNormBackward(ctx, out0, out1, out2, grad_out, input, weight, running_mean, running_var, save_mean, save_invstd, train, eps)

- schema: "adaptive_avg_pool2d.out(Tensor self, SymInt[2] output_size, *, Tensor(a!) out) -> Tensor(a!)"
  interface: diopiAdaptiveAvgPool2d(ctx, out, self, output_size)

- schema: "_adaptive_avg_pool2d(Tensor self, SymInt[2] output_size) -> Tensor"
  custom_code_at_the_beginning: >
    TORCH_CHECK(output_size.size() == 2, __func__, ":", __FILE__, ":", __LINE__,
        " output_size should equal 2, size is ", output_size.size());
    auto out_tensor_size = self.sizes().vec();
    out_tensor_size[self.dim() - 2] = output_size[0].expect_int();
    out_tensor_size[self.dim() - 1] = output_size[1].expect_int();
    at::Tensor out = at::empty(out_tensor_size, self.options());
  interface: diopiAdaptiveAvgPool2d(ctx, out, self, output_size)

- schema: "_adaptive_avg_pool2d_backward(Tensor grad_output, Tensor self) -> Tensor"
  custom_code_at_the_beginning: >
    auto out = at::empty_like(self);
  interface: diopiAdaptiveAvgPool2dBackward(ctx, out, grad_output, self);

<<<<<<< HEAD
- schema: "eq.Scalar_out(Tensor self, Scalar other, *, Tensor(a!) out) -> Tensor(a!)"
  interface: diopiEqScalar(ctx, out, self, other)

- schema: "eq.Tensor_out(Tensor self, Tensor other, *, Tensor(a!) out) -> Tensor(a!)"
  custom_code_at_the_beginning: >
    if (other.numel() == 1 && other.is_cpu()) {
        out = dipu_eq_scalar_out(self, other.item(), out);
        return out;
    } else if (self.numel() == 1 && self.is_cpu()) {
        out = dipu_eq_scalar_out(other, self.item(), out);
        return out;
    }
  interface: diopiEq(ctx, out, self, other)

- schema: "eq_.Scalar(Tensor(a!) self, Scalar other) -> Tensor(a!)"
  interface: diopiEqInpScalar(ctx, self, other)

- schema: "eq_.Tensor(Tensor(a!) self, Tensor other) -> Tensor(a!)"
  custom_code_at_the_beginning: >
    if (other.numel() == 1 && other.is_cpu()) {
        return dipu_eq__scalar(self, other.item());
    }
  interface: diopiEqInp(ctx, self, other)

- schema: "lt.Scalar_out(Tensor self, Scalar other, *, Tensor(a!) out) -> Tensor(a!)"
  interface: diopiLtScalar(ctx, out, self, other)

- schema: "lt.Tensor_out(Tensor self, Tensor other, *, Tensor(a!) out) -> Tensor(a!)"
  custom_code_at_the_beginning: >
    if (other.numel() == 1 && other.is_cpu()) {
        out = dipu_lt_scalar_out(self, other.item(), out);
        return out;
    } else if (self.numel() == 1 && self.is_cpu()) {
        out = dipu_lt_scalar_out(other, self.item(), out);
        return out;
    }
  interface: diopiLt(ctx, out, self, other)

- schema: "lt_.Scalar(Tensor(a!) self, Scalar other) -> Tensor(a!)"
  interface: diopiLtInpScalar(ctx, self, other)

- schema: "lt_.Tensor(Tensor(a!) self, Tensor other) -> Tensor(a!)"
  custom_code_at_the_beginning: >
    if (other.numel() == 1 && other.is_cpu()) {
        return dipu_lt__scalar(self, other.item());
    }
  interface: diopiLtInp(ctx, self, other)

- schema: "ne.Scalar_out(Tensor self, Scalar other, *, Tensor(a!) out) -> Tensor(a!)"
  interface: diopiNeScalar(ctx, out, self, other)

- schema: "ne.Tensor_out(Tensor self, Tensor other, *, Tensor(a!) out) -> Tensor(a!)"
  custom_code_at_the_beginning: >
    if (other.numel() == 1 && other.is_cpu()) {
        out = dipu_ne_scalar_out(self, other.item(), out);
        return out;
    } else if (self.numel() == 1 && self.is_cpu()) {
        out = dipu_ne_scalar_out(other, self.item(), out);
        return out;
    }
  interface: diopiNe(ctx, out, self, other)

- schema: "ne_.Scalar(Tensor(a!) self, Scalar other) -> Tensor(a!)"
  interface: diopiNeInpScalar(ctx, self, other)

- schema: "ne_.Tensor(Tensor(a!) self, Tensor other) -> Tensor(a!)"
  custom_code_at_the_beginning: >
    if (other.numel() == 1 && other.is_cpu()) {
        return dipu_ne__scalar(self, other.item());
    }
  interface: diopiNeInp(ctx, self, other)
=======
- schema: "relu_(Tensor(a!) self) -> Tensor(a!)"
  interface: diopiReluInp(ctx, self)

- schema: "relu(Tensor self) -> Tensor"
  custom_code_at_the_beginning: auto out = at::empty_like(self);
  interface: diopiRelu(ctx, out, self)

- schema: "randperm.out(int n, *, Tensor(a!) out) -> Tensor(a!)"
  interface: diopiRandperm(ctx, out, n, 0)

- schema: "randperm.generator_out(int n, *, Generator? generator, Tensor(a!) out) -> Tensor(a!)"
  custom_code_at_the_beginning: >
    const int64_t seed = (generator.has_value() && generator.value().defined()) ? generator.value().seed() : 0;
  interface: diopiRandperm(ctx, out, n, seed)

- schema: "aten::sum.IntList_out(Tensor self, int[1]? dim, bool keepdim=False, *, ScalarType? dtype=None, Tensor(a!) out) -> Tensor(a!)"
  custom_code_at_the_beginning: >
    ::diopiSize_t diopi_size = toDiopiSize(dim);
  interface: diopiSum(ctx, out, self, diopi_size)
>>>>>>> 77e2d94f
<|MERGE_RESOLUTION|>--- conflicted
+++ resolved
@@ -1,13 +1,3 @@
-<<<<<<< HEAD
-# - schema: "exampleop.overloadname(Tensor self, Scalar other, Scalar alpha=1, *, Tensor(a!) out) -> Tensor(a!)"
-#   registe_op: False  # Whether generate registe code for this op, default value is True
-#   debug: False # Whether generate debug code for this op, defalut value is False
-#   dummy_call_diopi: False # Does not generate code that actually calls the diopi function, defalut value is False
-#   custom_code_at_the_beginning: "/* Here can be a piece of c++ code at the begining*/"
-#   custom_code_before_call_diopi: "/* Here can be a piece of c++ code before call diopi*/"
-#   custom_code_before_return: "/* Here can be a piece of c++ code before return*/"
-#   interface: diopiAddScalar(ctx, out, self, other, alpha)
-=======
 - schema: "exampleop.overloadname(Tensor self, Scalar other, Scalar alpha=1, *, Tensor(a!) out) -> Tensor(a!)"
   register_op: False  # Whether generate registe code for this op, default value is True
   print_func_call_info: False # wheher generate code that prints function call information
@@ -20,7 +10,6 @@
     dipu::getCurrentDIPUStream().synchronize();
     std::cout << "out:" << out << std::endl;
   interface: diopiAddScalar(ctx, out, self, other, alpha)
->>>>>>> 77e2d94f
 
 - schema: "aten::add.Scalar_out(Tensor self, Scalar other, Scalar alpha=1, *, Tensor(a!) out) -> Tensor(a!)"
   interface: diopiAddScalar(ctx, out, self, other, alpha)
@@ -154,7 +143,6 @@
     auto out = at::empty_like(self);
   interface: diopiAdaptiveAvgPool2dBackward(ctx, out, grad_output, self);
 
-<<<<<<< HEAD
 - schema: "eq.Scalar_out(Tensor self, Scalar other, *, Tensor(a!) out) -> Tensor(a!)"
   interface: diopiEqScalar(ctx, out, self, other)
 
@@ -226,7 +214,7 @@
         return dipu_ne__scalar(self, other.item());
     }
   interface: diopiNeInp(ctx, self, other)
-=======
+
 - schema: "relu_(Tensor(a!) self) -> Tensor(a!)"
   interface: diopiReluInp(ctx, self)
 
@@ -245,5 +233,4 @@
 - schema: "aten::sum.IntList_out(Tensor self, int[1]? dim, bool keepdim=False, *, ScalarType? dtype=None, Tensor(a!) out) -> Tensor(a!)"
   custom_code_at_the_beginning: >
     ::diopiSize_t diopi_size = toDiopiSize(dim);
-  interface: diopiSum(ctx, out, self, diopi_size)
->>>>>>> 77e2d94f
+  interface: diopiSum(ctx, out, self, diopi_size)