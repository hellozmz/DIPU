- schema: "exampleop.overloadname(Tensor self, Scalar other, Scalar alpha=1, *, Tensor(a!) out) -> Tensor(a!)"
  autocompare: disable
  register_op: False  # Whether generate registe code for this op, default value is True
  print_func_call_info: False # whether generate code that prints function call information
  dummy_call_diopi: False # Does not generate code that actually calls the diopi function, defalut value is False
  custom_code_at_the_beginning: "/* Here can be a piece of c++ code at the begining*/"
  custom_code_before_call_diopi: >
    std::cout << "self:" << self << std::endl;
    std::cout << "other:" << other << std::endl;
  custom_code_before_return: >
    dipu::getCurrentDIPUStream().synchronize();
    std::cout << "out:" << out << std::endl;
  interface: diopiAddScalar(ctx, out, self, other, alpha)

- schema: "aten::fill_.Scalar(Tensor(a!) self, Scalar value) -> Tensor(a!)"
  interface: diopiFill(ctx, self, value)

- schema: "aten::add.Scalar_out(Tensor self, Scalar other, Scalar alpha=1, *, Tensor(a!) out) -> Tensor(a!)"
  autocompare: True
  interface: diopiAddScalar(ctx, out, self, other, alpha)

- schema: "aten::add.out(Tensor self, Tensor other, *, Scalar alpha=1, Tensor(a!) out) -> Tensor(a!)"
  custom_code_at_the_beginning: >
    if (other.numel() == 1 && other.is_cpu()) {
        return dipu_add_scalar_out(self, other.item(), alpha, out);
    } else if (self.numel() == 1 && self.is_cpu()) {
        if (alpha.toDouble() == 1.0) {
          return dipu_add_scalar_out(other, self.item(), alpha, out);
        } else {
          at::Tensor selfTensor = at::empty_like(other);
          dipu_fill__scalar(selfTensor, self.item());
          return dipu_add_out(selfTensor, other, alpha, out);
        }
    }
  interface: diopiAdd(ctx, out, self, other, alpha)

- schema: "aten::sub.Scalar_out(Tensor self, Scalar other, Scalar alpha=1, *, Tensor(a!) out) -> Tensor(a!)"
  interface: diopiSubScalar(ctx, out, self, other, alpha)

- schema: "aten::sub.out(Tensor self, Tensor other, *, Scalar alpha=1, Tensor(a!) out) -> Tensor(a!)"
  custom_code_at_the_beginning: >
    if (other.numel() == 1 && other.is_cpu()) {
        return dipu_sub_scalar_out(self, other.item(), alpha, out);
    } else if (self.numel() == 1 && self.is_cpu()) {
        at::Tensor selfTensor = at::empty_like(other);
        dipu_fill__scalar(selfTensor, self.item());
        return dipu_sub_out(selfTensor, other, alpha, out);
    }
  interface: diopiSub(ctx, out, self, other, alpha)

- schema: "div.Scalar(Tensor self, Scalar other) -> Tensor"
  custom_code_at_the_beginning: >
    auto out = at::empty_like(self);
  interface: diopiDivScalar(ctx, out, self, other, RoundModeNone)

- schema: "div_.Scalar(Tensor(a!) self, Scalar other) -> Tensor(a!)"
  interface: diopiDivInpScalar(ctx, self, other, RoundModeNone)

- schema: "div_.Tensor(Tensor(a!) self, Tensor other) -> Tensor(a!)"
  custom_code_at_the_beginning: >
    if (other.numel() == 1 && other.is_cpu()) {
        return dipu_div__scalar(self, other.item());
    }
  interface: diopiDivInp(ctx, self, other, RoundModeNone)

- schema: "aten::div.out(Tensor self, Tensor other, *, Tensor(a!) out) -> Tensor(a!)"
  custom_code_at_the_beginning: >
    if (other.numel() == 1 && other.is_cpu()) {
        out = dipu_div_scalar(self, other.item());
        return out;
    } else if (self.numel() == 1 && self.is_cpu()) {
        out = dipu_div_scalar(other, self.item());
        return out;
    }
  interface: diopiDiv(ctx, out, self, other, RoundModeNone)

- schema: "aten::div.Scalar_mode_out(Tensor self, Scalar other, *, str? rounding_mode, Tensor(a!) out) -> Tensor(a!)"
  custom_code_at_the_beginning: >
    const auto mode = toDiopiRoundMode(rounding_mode.has_value() ? rounding_mode.value().data():"none");
  interface: diopiDivScalar(ctx, out, self, other, mode)

- schema: "aten::div.out_mode(Tensor self, Tensor other, *, str? rounding_mode, Tensor(a!) out) -> Tensor(a!)"
  custom_code_at_the_beginning: >
    if (other.numel() == 1 && other.is_cpu()) {
        return dipu_div_scalar_mode_out(self, other.item(), rounding_mode, out);
    } else if (self.numel() == 1 && self.is_cpu()) {
        return dipu_div_scalar_mode_out(other, self.item(), rounding_mode, out);
    }
    const auto mode = toDiopiRoundMode(rounding_mode.has_value() ? rounding_mode.value().data():"none");
  interface: diopiDiv(ctx, out, self, other, mode)

- schema: "mul.Scalar(Tensor self, Scalar other) -> Tensor"
  custom_code_at_the_beginning: auto out = at::empty_like(self);
  interface: diopiMulScalar(ctx, out, self, other)

- schema: "mul_.Scalar(Tensor(a!) self, Scalar other) -> Tensor(a!)"
  interface: diopiMulInpScalar(ctx, self, other)

- schema: "mul_.Tensor(Tensor(a!) self, Tensor other) -> Tensor(a!)"
  custom_code_at_the_beginning: >
    if (other.numel() == 1 && other.is_cpu()) {
        return dipu_mul__scalar(self, other.item());
    }
  interface: diopiMulInp(ctx, self, other)

- schema: "mul.out(Tensor self, Tensor other, *, Tensor(a!) out) -> Tensor(a!)"
  custom_code_at_the_beginning: >
    if (other.numel() == 1 && other.is_cpu()) {
        out = dipu_mul_scalar(self, other.item());
        return out;
    } else if (self.numel() == 1 && self.is_cpu()) {
        out = dipu_mul_scalar(other, self.item());
        return out;
    }
  interface: diopiMul(ctx, out, self, other)

- schema: "aten::native_batch_norm.out(Tensor input, Tensor? weight, Tensor? bias, Tensor? running_mean, Tensor? running_var, bool training, float momentum, float eps, *, Tensor(a!) out, Tensor(b!) save_mean, Tensor(c!) save_invstd) -> (Tensor(a!), Tensor(b!), Tensor(c!))"
  interface: diopiBatchNorm(ctx, out, save_mean, save_invstd, input, weight, bias, const_cast<diopiTensorHandle_t>(running_mean), const_cast<diopiTensorHandle_t>(running_var), training, momentum, eps);

- schema: "aten::native_batch_norm(Tensor input, Tensor? weight, Tensor? bias, Tensor? running_mean, Tensor? running_var, bool training, float momentum, float eps) -> (Tensor, Tensor, Tensor)"
  custom_code_at_the_beginning: >
    const int64_t dim_c = input.size(1);
    auto out0 = at::empty_like(input);
    auto options = input.options().dtype(at::kFloat);
    auto out1 = at::empty({dim_c}, options);
    auto out2 = at::empty({dim_c}, options);
  interface: diopiBatchNorm(ctx, out0, out1, out2, input, weight, bias, const_cast<diopiTensorHandle_t>(running_mean), const_cast<diopiTensorHandle_t>(running_var), training, momentum, eps);

- schema: "native_batch_norm_backward(Tensor grad_out, Tensor input, Tensor? weight, Tensor? running_mean, Tensor? running_var, Tensor? save_mean, Tensor? save_invstd, bool train, float eps, bool[3] output_mask) -> (Tensor, Tensor, Tensor)"
  custom_code_at_the_beginning: >
    int64_t dim_c = input.size(1);
    auto options = input.options().dtype(at::kFloat);
    at::Tensor out0 = at::empty(input.sizes(), input.options());
    at::Tensor out1 = at::empty({dim_c}, options);
    at::Tensor out2 = at::empty({dim_c}, options);
  interface: diopiBatchNormBackward(ctx, out0, out1, out2, grad_out, input, weight, running_mean, running_var, save_mean, save_invstd, train, eps)

- schema: "adaptive_avg_pool2d.out(Tensor self, SymInt[2] output_size, *, Tensor(a!) out) -> Tensor(a!)"
  autocompare: disable
  interface: diopiAdaptiveAvgPool2d(ctx, out, self, output_size)

- schema: "_adaptive_avg_pool2d(Tensor self, SymInt[2] output_size) -> Tensor"
  autocompare: disable
  custom_code_at_the_beginning: >
    TORCH_CHECK(output_size.size() == 2, __func__, ":", __FILE__, ":", __LINE__,
        " output_size should equal 2, size is ", output_size.size());
    auto out_tensor_size = self.sizes().vec();
    out_tensor_size[self.dim() - 2] = output_size[0].expect_int();
    out_tensor_size[self.dim() - 1] = output_size[1].expect_int();
    at::Tensor out = at::empty(out_tensor_size, self.options());
  interface: diopiAdaptiveAvgPool2d(ctx, out, self, output_size)

- schema: "_adaptive_avg_pool2d_backward(Tensor grad_output, Tensor self) -> Tensor"
  custom_code_at_the_beginning: >
    auto out = at::empty_like(self);
  interface: diopiAdaptiveAvgPool2dBackward(ctx, out, grad_output, self);

- schema: "eq.Scalar_out(Tensor self, Scalar other, *, Tensor(a!) out) -> Tensor(a!)"
  interface: diopiEqScalar(ctx, out, self, other)

- schema: "eq.Tensor_out(Tensor self, Tensor other, *, Tensor(a!) out) -> Tensor(a!)"
  custom_code_at_the_beginning: >
    if (other.numel() == 1 && other.is_cpu()) {
        out = dipu_eq_scalar_out(self, other.item(), out);
        return out;
    } else if (self.numel() == 1 && self.is_cpu()) {
        out = dipu_eq_scalar_out(other, self.item(), out);
        return out;
    }
  interface: diopiEq(ctx, out, self, other)

- schema: "eq_.Scalar(Tensor(a!) self, Scalar other) -> Tensor(a!)"
  interface: diopiEqInpScalar(ctx, self, other)

- schema: "eq_.Tensor(Tensor(a!) self, Tensor other) -> Tensor(a!)"
  custom_code_at_the_beginning: >
    if (other.numel() == 1 && other.is_cpu()) {
        return dipu_eq__scalar(self, other.item());
    }
  interface: diopiEqInp(ctx, self, other)

- schema: "lt.Scalar_out(Tensor self, Scalar other, *, Tensor(a!) out) -> Tensor(a!)"
  interface: diopiLtScalar(ctx, out, self, other)

- schema: "lt.Tensor_out(Tensor self, Tensor other, *, Tensor(a!) out) -> Tensor(a!)"
  custom_code_at_the_beginning: >
    if (other.numel() == 1 && other.is_cpu()) {
        out = dipu_lt_scalar_out(self, other.item(), out);
        return out;
    } else if (self.numel() == 1 && self.is_cpu()) {
        out = dipu_lt_scalar_out(other, self.item(), out);
        return out;
    }
  interface: diopiLt(ctx, out, self, other)

- schema: "lt_.Scalar(Tensor(a!) self, Scalar other) -> Tensor(a!)"
  interface: diopiLtInpScalar(ctx, self, other)

- schema: "lt_.Tensor(Tensor(a!) self, Tensor other) -> Tensor(a!)"
  custom_code_at_the_beginning: >
    if (other.numel() == 1 && other.is_cpu()) {
        return dipu_lt__scalar(self, other.item());
    }
  interface: diopiLtInp(ctx, self, other)

- schema: "ne.Scalar_out(Tensor self, Scalar other, *, Tensor(a!) out) -> Tensor(a!)"
  interface: diopiNeScalar(ctx, out, self, other)

- schema: "ne.Tensor_out(Tensor self, Tensor other, *, Tensor(a!) out) -> Tensor(a!)"
  custom_code_at_the_beginning: >
    if (other.numel() == 1 && other.is_cpu()) {
        out = dipu_ne_scalar_out(self, other.item(), out);
        return out;
    } else if (self.numel() == 1 && self.is_cpu()) {
        out = dipu_ne_scalar_out(other, self.item(), out);
        return out;
    }
  interface: diopiNe(ctx, out, self, other)

- schema: "ne_.Scalar(Tensor(a!) self, Scalar other) -> Tensor(a!)"
  interface: diopiNeInpScalar(ctx, self, other)

- schema: "ne_.Tensor(Tensor(a!) self, Tensor other) -> Tensor(a!)"
  custom_code_at_the_beginning: >
    if (other.numel() == 1 && other.is_cpu()) {
        return dipu_ne__scalar(self, other.item());
    }
  interface: diopiNeInp(ctx, self, other)

- schema: "ge.Scalar_out(Tensor self, Scalar other, *, Tensor(a!) out) -> Tensor(a!)"
  interface: diopiGeScalar(ctx, out, self, other)

- schema: "ge.Tensor_out(Tensor self, Tensor other, *, Tensor(a!) out) -> Tensor(a!)"
  custom_code_at_the_beginning: >
    if (other.numel() == 1 && other.is_cpu()) {
        out = dipu_ge_scalar_out(self, other.item(), out);
        return out;
    } else if (self.numel() == 1 && self.is_cpu()) {
        out = dipu_ge_scalar_out(other, self.item(), out);
        return out;
    }
  interface: diopiGe(ctx, out, self, other)

- schema: "ge_.Scalar(Tensor(a!) self, Scalar other) -> Tensor(a!)"
  interface: diopiGeInpScalar(ctx, self, other)

- schema: "ge_.Tensor(Tensor(a!) self, Tensor other) -> Tensor(a!)"
  custom_code_at_the_beginning: >
    if (other.numel() == 1 && other.is_cpu()) {
        return dipu_ge__scalar(self, other.item());
    }
  interface: diopiGeInp(ctx, self, other)

- schema: "gt.Scalar_out(Tensor self, Scalar other, *, Tensor(a!) out) -> Tensor(a!)"
  interface: diopiGtScalar(ctx, out, self, other)

- schema: "gt.Tensor_out(Tensor self, Tensor other, *, Tensor(a!) out) -> Tensor(a!)"
  custom_code_at_the_beginning: >
    if (other.numel() == 1 && other.is_cpu()) {
        out = dipu_gt_scalar_out(self, other.item(), out);
        return out;
    } else if (self.numel() == 1 && self.is_cpu()) {
        out = dipu_gt_scalar_out(other, self.item(), out);
        return out;
    }
  interface: diopiGt(ctx, out, self, other)

- schema: "gt_.Scalar(Tensor(a!) self, Scalar other) -> Tensor(a!)"
  interface: diopiGtInpScalar(ctx, self, other)

- schema: "gt_.Tensor(Tensor(a!) self, Tensor other) -> Tensor(a!)"
  custom_code_at_the_beginning: >
    if (other.numel() == 1 && other.is_cpu()) {
        return dipu_gt__scalar(self, other.item());
    }
  interface: diopiGtInp(ctx, self, other)

- schema: "le.Scalar_out(Tensor self, Scalar other, *, Tensor(a!) out) -> Tensor(a!)"
  interface: diopiLeScalar(ctx, out, self, other)

- schema: "le.Tensor_out(Tensor self, Tensor other, *, Tensor(a!) out) -> Tensor(a!)"
  custom_code_at_the_beginning: >
    if (other.numel() == 1 && other.is_cpu()) {
        out = dipu_le_scalar_out(self, other.item(), out);
        return out;
    } else if (self.numel() == 1 && self.is_cpu()) {
        out = dipu_le_scalar_out(other, self.item(), out);
        return out;
    }
  interface: diopiLe(ctx, out, self, other)

- schema: "le_.Scalar(Tensor(a!) self, Scalar other) -> Tensor(a!)"
  interface: diopiLeInpScalar(ctx, self, other)

- schema: "le_.Tensor(Tensor(a!) self, Tensor other) -> Tensor(a!)"
  custom_code_at_the_beginning: >
    if (other.numel() == 1 && other.is_cpu()) {
        return dipu_le__scalar(self, other.item());
    }
  interface: diopiLeInp(ctx, self, other)

- schema: "relu_(Tensor(a!) self) -> Tensor(a!)"
  interface: diopiReluInp(ctx, self)

- schema: "relu(Tensor self) -> Tensor"
  custom_code_at_the_beginning: auto out = at::empty_like(self);
  interface: diopiRelu(ctx, out, self)

- schema: "randperm.out(int n, *, Tensor(a!) out) -> Tensor(a!)"
  interface: diopiRandperm(ctx, out, n, 0)

- schema: "randperm.generator_out(int n, *, Generator? generator, Tensor(a!) out) -> Tensor(a!)"
  custom_code_at_the_beginning: >
    const int64_t seed = (generator.has_value() && generator.value().defined()) ? generator.value().seed() : 0;
  interface: diopiRandperm(ctx, out, n, seed)

- schema: "aten::sum.IntList_out(Tensor self, int[1]? dim, bool keepdim=False, *, ScalarType? dtype=None, Tensor(a!) out) -> Tensor(a!)"
  custom_code_at_the_beginning: >
    ::diopiSize_t diopi_size = toDiopiSize(dim);
  interface: diopiSum(ctx, out, self, diopi_size)

- schema: "addmm.out(Tensor self, Tensor mat1, Tensor mat2, *, Scalar beta=1, Scalar alpha=1, Tensor(a!) out) -> Tensor(a!)"
  custom_code_at_the_beginning: >
  interface: diopiAddmm(&context, out, self, mat1, mat2, beta, alpha)

- schema: "cross_entropy_loss_backward(Tensor grad_output, Tensor self, Tensor target, Tensor? weight=None, int reduction=Mean, SymInt ignore_index=-100, float label_smoothing=0.0) -> Tensor"
  register_op: False
  custom_code_at_the_beginning: >
    const auto reductionDiopi = static_cast<::diopiReduction_t>(reduction);
    at::Tensor out = at::empty_like(self);
  interface: diopiCrossEntropyLossBackward(ctx, out, grad_output, self, target, weight, reductionDiopi, ignore_index.expect_int(), label_smoothing)


- schema: "cross_entropy_loss(Tensor self, Tensor target, Tensor? weight=None, int reduction=Mean, SymInt ignore_index=-100, float label_smoothing=0.0) -> Tensor"
  autocompare: disable
  autograd: True
  custom_code_at_the_beginning: >
    const int64_t ignore_index_int = ignore_index.expect_int();
    const auto reductionDiopi = static_cast<::diopiReduction_t>(reduction);
    at::Tensor out;
    auto options = self.options();
    if (reductionDiopi == ReductionNone) {
      out = at::empty(target.sizes(), options);
    } else {
      out = at::empty({}, options);
    }
  interface: diopiCrossEntropyLoss(ctx, out, self, target, weight, reductionDiopi, ignore_index_int, label_smoothing)
  backward_schema: "cross_entropy_loss_backward(Tensor grad_output, Tensor self, Tensor target, Tensor? weight=None, int reduction=Mean, SymInt ignore_index=-100, float label_smoothing=0.0) -> Tensor"
  saved_data: [reduction, ignore_index, label_smoothing, weight, self, target]
  cal_grad_code: >
    auto grad_output = grad_outputs.at(0);
    auto reduction = reduction_.toInt();
    auto ignore_index = ignore_index_.toInt();
    auto label_smoothing = label_smoothing_.toDouble();
    auto weight = weight_.toOptional<at::Tensor>();
    auto self = self_.toTensor();
    auto target = target_.toTensor();
  backward_return_code: >
    std::vector<at::Tensor> outputs(6);
    outputs[0] = result;
    return outputs;


- schema: "convolution_backward(Tensor grad_output, Tensor input, Tensor weight, int[] bias_sizes, int[] stride, int[] padding, int[] dilation, bool transposed, int[] output_padding, int groups, bool[3] output_mask) -> (Tensor grad_input, Tensor grad_weight, Tensor grad_bias)"
  register_op: False
  size_attr: [stride, padding, dilation, bias_sizes]
  custom_code_at_the_beginning: >
    at::Tensor grad_input;
    at::Tensor grad_weight;
    at::Tensor grad_bias;
    grad_input = at::empty(input.sizes(), input.options());
    grad_weight = at::empty(weight.sizes(), weight.options().dtype(at::kFloat));
    if (output_mask[2]) {
        c10::IntArrayRef bias_size = { grad_output.size(1) };
        grad_bias = at::empty(bias_size, grad_output.options());
    }
    ::diopiSize_t output_paddingDiopiSize;
  custom_code_before_call_diopi: >
    ::diopiSize_t* bias_sizes_ptr = output_mask[2] ? &bias_sizesDiopiSize : nullptr;
  interface: diopiConvolution2dBackward(ctx, grad_input, grad_weight, grad_bias, grad_output, input, weight, bias_sizes_ptr, stride, padding, dilation, false, output_paddingDiopiSize, groups);

- schema: conv2d(Tensor input, Tensor weight, Tensor? bias=None, int[2] stride=1, int[2] padding=0, int[2] dilation=1, int groups=1) -> Tensor
  size_attr: [stride, padding, dilation]
  custom_code_at_the_beginning: >
    int64_t batch_size = input.size(0);
    int64_t height = input.size(2);
    int64_t width = input.size(3);
    int64_t out_channel = weight.size(0);
    auto kernel_size = weight.sizes().slice(2);
    int64_t out_height = (height + 2 * padding[0] - dilation[0] * (kernel_size[0] - 1) - 1) / stride[0] + 1;
    int64_t out_width = (width + 2 * padding[1] - dilation[1] * (kernel_size[1] - 1) - 1) / stride[1] + 1;
    c10::SmallVector<int64_t, 8> output_size = {batch_size, out_channel, out_height, out_width};
    at::Tensor out = at::empty(output_size, input.options());
  interface: diopiConvolution2d(&context, out, input, weight, bias, stride, padding, dilation, groups)
  autograd: True
  forward_process_code: >
    bool bias_has_value = (bias.has_value() == true) ? bias.value().requires_grad() : false;
  saved_data: [stride, padding, dilation, groups, bias_has_value, input, weight]
  backward_schema: "convolution_backward(Tensor grad_output, Tensor input, Tensor weight, int[] bias_sizes, int[] stride, int[] padding, int[] dilation, bool transposed, int[] output_padding, int groups, bool[3] output_mask) -> (Tensor grad_input, Tensor grad_weight, Tensor grad_bias)"
  cal_grad_code: >
      auto grad_output = grad_outputs.at(0);
      auto input = input_.toTensor();
      auto weight = weight_.toTensor();
      auto padding = padding_.toIntVector();
      auto stride = stride_.toIntVector();
      auto dilation = dilation_.toIntVector();
      bool bias_has_value = bias_has_value_.toBool();
      auto groups = groups_.toInt();
      std::vector<int64_t> bias_sizes;
      if (bias_has_value) {
        bias_sizes.push_back(grad_output.size(1));
      }
      std::array<bool, 3> output_mask;
      output_mask[0] = input.requires_grad();
      output_mask[1] = weight.requires_grad();
      output_mask[2] = bias_has_value;
      bool transposed = false;
      at::IntArrayRef output_padding{};
  backward_return_code: >
    std::vector<at::Tensor>  outputs = {
          std::get<0>(result), std::get<1>(result), std::get<2>(result),
          at::Tensor(), at::Tensor(), at::Tensor(), at::Tensor()};
    return outputs;

- schema: "dropout_impl(Tensor input, float p, bool train, *, Tensor(a!) mask) -> Tensor"
  custom_code_at_the_beginning: >
    at::Tensor out = at::empty_like(input);
  register_op: False
  interface: diopiDropout(ctx, out, mask, input, p, train)

- schema: "dropout(Tensor input, float p, bool train) -> Tensor"
  custom_code_at_the_beginning: >
    auto mask = at::empty(input.sizes(), input.options().dtype(at::kByte));
    at::Tensor out = at::empty_like(input);
  interface: diopiDropout(ctx, out, mask, input, p, train)
  outs: [mask]
  autograd: True
  saved_data: [p, mask]
  forward_schema: "dropout_impl(Tensor input, float p, bool train, *, Tensor(a!) mask) -> Tensor"
  forward_process_code: >
    auto mask = at::empty(input.sizes(), input.options().dtype(at::kByte));
    at::Tensor out = at::empty_like(input);
  cal_grad_code: >
        auto p = p_.toDouble();
        double p1m = 1. - p;
        double scale = p1m == 0 ? 0. : 1. / p1m;
        auto mask = mask_.toTensor();
        at::Tensor out = grad_outputs[0] * mask * scale;
  backward_return_code: >
    std::vector<at::Tensor> outputs(6);
    outputs[0] = out;
    return outputs;

- schema: "dropout__impl(Tensor(a!) self, Tensor(b!) mask, float p, bool train) -> Tensor(a!)"
  register_op: False
  interface: diopiDropoutInp(ctx, self, mask, p, train)

- schema: "dropout_(Tensor(a!) self, float p, bool train) -> Tensor(a!)"
  custom_code_at_the_beginning: >
    auto mask = at::empty(self.sizes(), self.options().dtype(at::kByte));
  outs: [mask]
  interface: diopiDropoutInp(ctx, self, mask, p, train)
  autograd: True
  forward_process_code: >
    auto mask = at::empty(self.sizes(), self.options().dtype(at::kByte));
  saved_data: [p, mask]
  forward_schema: "dropout__impl(Tensor(a!) self, Tensor(b!) mask, float p, bool train) -> Tensor(a!)"
  cal_grad_code: >
    auto p = p_.toDouble();
    double p1m = 1. - p;
    double scale = p1m == 0 ? 0. : 1. / p1m;
    auto mask = mask_.toTensor();
    at::Tensor out = grad_outputs[0] * mask * scale;
  backward_return_code: >
    std::vector<at::Tensor> outputs(6);
    outputs[0] = out;
    return outputs;
  wrappter_custom_return: return self;



- schema: "log.out(Tensor self, *, Tensor(a!) out) -> Tensor(a!)"
  interface: diopiLog(ctx, out, self)

- schema: "log_(Tensor(a!) self) -> Tensor(a!)"
  interface: diopiLogInp(ctx, self)

- schema: "log2.out(Tensor self, *, Tensor(a!) out) -> Tensor(a!)"
  interface: diopiLog2(ctx, out, self)

- schema: "log2_(Tensor(a!) self) -> Tensor(a!)"
  interface: diopiLog2Inp(ctx, self)

- schema: "abs(Tensor self) -> Tensor"
  custom_code_at_the_beginning: >
    auto out = at::empty_like(self);
  interface: diopiAbs(ctx, out, self)

- schema: "abs_(Tensor(a!) self) -> Tensor(a!)"
  interface: diopiAbsInp(ctx, self)

- schema: "abs.out(Tensor self, *, Tensor(a!) out) -> Tensor(a!)"
  interface: diopiAbs(ctx, out, self)

- schema: "neg.out(Tensor self, *, Tensor(a!) out) -> Tensor(a!)"
  interface: diopiNeg(ctx, out, self)

- schema: "neg_(Tensor(a!) self) -> Tensor(a!)"
  interface: diopiNegInp(ctx, self)

- schema: "sqrt.out(Tensor self, *, Tensor(a!) out) -> Tensor(a!)"
  interface: diopiSqrt(ctx, out, self)

- schema: "sqrt_(Tensor(a!) self) -> Tensor(a!)"
  interface: diopiSqrtInp(ctx, self)

- schema: "all.out(Tensor self, int dim, bool keepdim=False, *, Tensor(a!) out) -> Tensor(a!)"
  interface: diopiAll(ctx, out, self, &dim)

- schema: "all.all_out(Tensor self, *, Tensor(a!) out) -> Tensor(a!)"
  interface: diopiAll(ctx, out, self, nullptr)

- schema: "any.all_out(Tensor self, *, Tensor(a!) out) -> Tensor(a!)"
  interface: diopiAny(ctx, out, self, nullptr)

- schema: "any.out(Tensor self, int dim, bool keepdim=False, *, Tensor(a!) out) -> Tensor(a!)"
  interface: diopiAny(ctx, out, self, &dim)

- schema: "topk.values(Tensor self, int k, int dim=-1, bool largest=True, bool sorted=True, *, Tensor(a!) values, Tensor(b!) indices) -> (Tensor(a!) values, Tensor(b!) indices)"
  interface: diopiTopk(ctx, values, indices, self, k, dim, largest, sorted)

- schema: "topk(Tensor self, int k, int dim=-1, bool largest=True, bool sorted=True) -> (Tensor values, Tensor indices)"
  custom_code_at_the_beginning: >
    std::vector<int64_t> output_size(self.sizes().begin(), self.sizes().end());
    dim = dim < 0 ? (dim + output_size.size()) : dim;
    output_size[dim] = k;
    auto values = at::empty(output_size, self.options());
    auto indices = at::empty(output_size, self.options().dtype(at::kLong));
  interface: diopiTopk(ctx, values, indices, self, k, dim, largest, sorted)

- schema: "mean.out(Tensor self, int[1]? dim, bool keepdim=False, *, ScalarType? dtype=None, Tensor(a!) out) -> Tensor(a!)"
  register_op: False
  print_func_call_info: True
  custom_code_at_the_beginning: >
    ::diopiSize_t diopi_size = toDiopiSize(dim);
  interface: diopiMean(ctx, out, self, diopi_size);

- schema: "linear_backward(Tensor input, Tensor grad_output, Tensor weight, bool[3] output_mask) -> (Tensor grad_input, Tensor grad_weight, Tensor grad_bias)"
  register_op: False
  custom_code_at_the_beginning: >
    auto grad_input = at::empty(input.sizes(), input.options());
    auto grad_weight = at::empty(weight.sizes(), weight.options().dtype(at::kFloat));
    at::Tensor grad_bias;
    bool bias_has_value = output_mask[2];
    if (bias_has_value) {
      grad_bias = at::empty({grad_output.size(1)}, grad_output.options());
    }
  interface: diopiLinearBackward(ctx, grad_input, grad_weight, grad_bias, grad_output, input, weight)

- schema: "linear(Tensor input, Tensor weight, Tensor? bias=None) -> Tensor"
  autograd: True
  custom_code_at_the_beginning: >
    std::vector<int64_t> output_size(input.sizes().begin(), input.sizes().end());
    output_size.back() = weight.sizes()[0];
    auto out = at::empty(output_size, input.options());
  interface: diopiLinear(ctx, out, input, weight, bias)
  forward_process_code: >
    bool bias_has_value = (bias.has_value() == true) ? bias.value().requires_grad() : false;
    std::array<bool, 3> output_mask{input.requires_grad(), weight.requires_grad(), bias_has_value};
  saved_data: [output_mask, input, weight, bias]
  cal_grad_code: >
    auto output_mask = output_mask_.to<std::array<bool, 3>>();
    auto input = input_.toTensor();
    auto weight = weight_.toTensor();
    auto bias = bias_.toTensor();
    auto grad_output = grad_outputs[0];
  backward_schema: "linear_backward(Tensor input, Tensor grad_output, Tensor weight, bool[3] output_mask) -> (Tensor grad_input, Tensor grad_weight, Tensor grad_bias)"
  backward_return_code: >
    return {std::get<0>(result), std::get<1>(result), std::get<2>(result)};
- schema: "_log_softmax_backward_data.out(Tensor grad_output, Tensor output, int dim, ScalarType input_dtype, *, Tensor(a!) out) -> Tensor(a!)"
  interface: diopiLogSoftmaxBackward(ctx, out, grad_output, output, dim)

- schema: "_log_softmax.out(Tensor self, int dim, bool half_to_float, *, Tensor(a!) out) -> Tensor(a!)"
  interface: diopiLogSoftmax(ctx, out, self, dim)

- schema: "aten::log_softmax.int_out(Tensor self, int dim, ScalarType? dtype=None, *, Tensor(a!) out) -> Tensor(a!)"
  interface: diopiLogSoftmax(ctx, out, self, dim)

- schema: "max_pool2d_with_indices.out(Tensor self, int[2] kernel_size, int[2] stride=[], int[2] padding=0, int[2] dilation=1, bool ceil_mode=False, *, Tensor(a!) out, Tensor(b!) indices) -> (Tensor(a!), Tensor(b!))"
  size_attr: [kernel_size, stride, padding, dilation]
  interface: diopiMaxPool2dWithIndices(&context, out, indices, self, kernel_size, stride, padding, dilation, ceil_mode)

- schema: max_pool2d_with_indices_backward.grad_input(Tensor grad_output, Tensor self, int[2] kernel_size, int[2] stride, int[2] padding, int[2] dilation, bool ceil_mode, Tensor indices, *, Tensor(a!) grad_input) -> Tensor(a!)
  size_attr: [kernel_size, stride, padding, dilation]
  interface: diopiMaxPool2dBackward(ctx, grad_input, grad_output, self, kernel_size, stride, padding, dilation, ceil_mode, indices)

- schema: nll_loss.out(Tensor self, Tensor target, Tensor? weight=None, int reduction=Mean, SymInt ignore_index=-100, *, Tensor(a!) out) -> Tensor(a!)
  autocompare: disbale
  interface: diopiNLLLoss(ctx, out, self, target, weight, static_cast<diopiReduction_t>(reduction), ignore_index.expect_int())

- schema: nll_loss_forward.output(Tensor self, Tensor target, Tensor? weight, int reduction, SymInt ignore_index, *, Tensor(a!) output, Tensor(b!) total_weight) -> (Tensor(a!), Tensor(b!))
  autocompare: disbale
  interface: diopiNLLLoss(ctx, output, self, target, weight, static_cast<diopiReduction_t>(reduction), ignore_index.expect_int())

- schema: nll_loss_backward.grad_input(Tensor grad_output, Tensor self, Tensor target, Tensor? weight, int reduction, SymInt ignore_index, Tensor total_weight, *, Tensor(a!) grad_input) -> Tensor(a!)
  autocompare: disbale
  interface: diopiNLLLossBackward(&context, grad_input, grad_output, self, target, weight, static_cast<diopiReduction_t>(reduction), ignore_index.expect_int());

- schema: "threshold_backward.grad_input(Tensor grad_output, Tensor self, Scalar threshold, *, Tensor(a!) grad_input) -> Tensor(a!)"
  interface: diopiThresholdBackward(ctx, grad_input, grad_output, self, &threshold)

- schema: "transpose_(Tensor(a!) self, int dim0, int dim1) -> Tensor(a!)"
  register_op: False
  custom_code_at_the_beginning: >
    std::vector<int64_t> output_size(self.sizes().cbegin(), self.sizes().cend());
    std::vector<int64_t> output_stride(self.strides().cbegin(), self.strides().cend());
    std::swap(output_size[dim0], output_size[dim1]);
    std::swap(output_stride[dim0], output_stride[dim1]);
    self.sizes() = output_size;
    self.strides() = output_stride;
    return self;
  interface: diopiTranspose(ctx, self, self, dim0, dim1)

- schema: "bitwise_and.Tensor_out(Tensor self, Tensor other, *, Tensor(a!) out) -> Tensor(a!)"
  interface: diopiBitwiseAnd(ctx, out, self, other)

- schema: "bitwise_and_.Tensor(Tensor(a!) self, Tensor other) -> Tensor(a!)"
  interface: diopiBitwiseAndInp(ctx, self, other)

- schema: "bitwise_and.Scalar_out(Tensor self, Scalar other, *, Tensor(a!) out) -> Tensor(a!)"
  interface: diopiBitwiseAndScalar(ctx, out, self, other)

- schema: "bitwise_and_.Scalar(Tensor(a!) self, Scalar other) -> Tensor(a!)"
  interface: diopiBitwiseAndInpScalar(ctx, self, other)

- schema: "bitwise_not.out(Tensor self, *, Tensor(a!) out) -> Tensor(a!)"
  interface: diopiBitwiseNot(ctx, out, self)

- schema: "bitwise_not_(Tensor(a!) self) -> Tensor(a!)"
  interface: diopiBitwiseNotInp(ctx, self)

- schema: "stack(Tensor[] tensors, int dim=0) -> Tensor"
  custom_code_at_the_beginning: >
    auto num_tensors = tensors.size();
    auto shape = tensors[0].sizes();
    std::vector<long int> tmp;
    for (int i = 0; i < dim; i++) {
        tmp.push_back(shape[i]);
    }
    tmp.push_back(num_tensors);
    for (int i = dim; i < shape.size(); i++) {
        tmp.push_back(shape[i]);
    }
    const std::vector<long int>& const_tmp = tmp;
    shape = at::ArrayRef<long int>(const_tmp);
    auto out = at::empty({shape}, tensors[0].options());

    std::vector<diopiConstTensorHandle_t> diopiTensorHandles(tensors.size());
    for (size_t i = 0; i < tensors.size(); ++i) {
      diopiTensorHandles[i] = dipu::diopi_helper::toDiopiTensorHandle(tensors.at(i));
    }
  interface: diopiStack(ctx, out, diopiTensorHandles.data(), num_tensors, dim)

- schema: "stack.out(Tensor[] tensors, int dim=0, *, Tensor(a!) out) -> Tensor(a!)"
  custom_code_at_the_beginning: >
    std::vector<diopiConstTensorHandle_t> diopiTensorHandles(tensors.size());
    for (size_t i = 0; i < tensors.size(); ++i) {
      diopiTensorHandles[i] = dipu::diopi_helper::toDiopiTensorHandle(tensors.at(i));
    }
  interface: diopiStack(ctx, out, diopiTensorHandles.data(), tensors.size(), dim)

- schema: "sort(Tensor self, int dim=-1, bool descending=False) -> (Tensor values, Tensor indices)"
  custom_code_at_the_beginning: >
    auto dim_ = dim < 0 ? (dim + self.sizes().size()) : dim;
    auto values = at::empty(self.sizes(), self.options().dtype(at::kLong));
    auto indices = at::empty(self.sizes(), self.options().dtype(at::kLong));
  interface: diopiSort(ctx, values, indices, self, dim_, descending, nullptr)

- schema: "sort.values(Tensor self, int dim=-1, bool descending=False, *, Tensor(a!) values, Tensor(b!) indices) -> (Tensor(a!) values, Tensor(b!) indices)"
  custom_code_at_the_beginning: >
    auto dim_ = dim < 0 ? (dim + self.sizes().size()) : dim;
  interface: diopiSort(ctx, values, indices, self, dim_, descending, nullptr)

- schema: "sort.values_stable(Tensor self, *, bool? stable, int dim=-1, bool descending=False, Tensor(a!) values, Tensor(b!) indices) -> (Tensor(a!) values, Tensor(b!) indices)"
  custom_code_at_the_beginning: >
    auto dim_ = dim < 0 ? (dim + self.sizes().size()) : dim;
    bool stable_ = stable.has_value() ? stable.value() : false;
    const bool *p = &stable_;
  interface: diopiSort(ctx, values, indices, self, dim_, descending, p)

<<<<<<< HEAD
=======
- schema: "rsqrt.out(Tensor self, *, Tensor(a!) out) -> Tensor(a!)"
  interface: diopiRsqrt(ctx, out, self)

- schema: "uniform_(Tensor(a!) self, float from=0, float to=1, *, Generator? generator=None) -> Tensor(a!)"
  custom_code_at_the_beginning: >
    const int64_t seed = (generator.has_value() && generator.value().defined()) ? generator.value().seed() : 0;
  interface: diopiUniformInp(ctx, self, from, to, seed)

- schema: "tril(Tensor self, int diagonal=0) -> Tensor"
  custom_code_at_the_beginning: >
    auto out = at::empty_like(self);
  interface: diopiTril(ctx, out, self, diagonal)

- schema: "tril.out(Tensor self, int diagonal=0, *, Tensor(a!) out) -> Tensor(a!)"
  interface: diopiTril(ctx, out, self, diagonal)

- schema: "multinomial(Tensor self, int num_samples, bool replacement=False, *, Generator? generator=None) -> Tensor"
  custom_code_at_the_beginning: >
    auto out = at::empty_like(self);
    if (self.dim() == 2){
      out = at::empty({self.size(0), num_samples}, self.options().dtype(at::kLong));
    }
    else if (self.dim() == 1) {
      out = at::empty({num_samples,}, self.options().dtype(at::kLong));
    }
  interface: diopiMultinomial(ctx, out, self, num_samples, replacement)

- schema: "multinomial.out(Tensor self, int num_samples, bool replacement=False, *, Generator? generator=None, Tensor(a!) out) -> Tensor(a!)"
  interface: diopiMultinomial(ctx, out, self, num_samples, replacement)

- schema: "roll(Tensor self, int[1] shifts, int[1] dims=[]) -> Tensor"
  custom_code_at_the_beginning: >
    auto out = at::empty_like(self);
    ::diopiSize_t diopi_shifts = toDiopiSize(shifts);
    ::diopiSize_t diopi_dims = toDiopiSize(dims);
  interface: diopiRoll(ctx, out, self, diopi_shifts, diopi_dims)

- schema: "leaky_relu(Tensor self, Scalar negative_slope=0.01) -> Tensor"
  print_func_call_info: True
  custom_code_at_the_beginning: >
    auto out = at::empty_like(self);
  interface: diopiLeakyRelu(ctx, out, self, negative_slope)

- schema: "mse_loss(Tensor self, Tensor target, int reduction=Mean) -> Tensor"
  print_func_call_info: True
  custom_code_at_the_beginning: >
    const auto reductionDiopi = static_cast<::diopiReduction_t>(reduction);
    at::Tensor out;
    auto options = self.options();
    if (reductionDiopi == ReductionNone) {
      out = at::empty(self.sizes(), options);
    } else {
      out = at::empty({}, options);
    }
  interface: diopiMSELoss(ctx, out, self, target, reductionDiopi)

- schema: "mse_loss.out(Tensor self, Tensor target, int reduction=Mean, *, Tensor(a!) out) -> Tensor(a!)"
  print_func_call_info: True
  custom_code_at_the_beginning: >
    const auto reductionDiopi = static_cast<::diopiReduction_t>(reduction);
  interface: diopiMSELoss(ctx, out, self, target, reductionDiopi)

- schema: "clamp_(Tensor(a!) self, Scalar? min=None, Scalar? max=None) -> Tensor(a!)"
  interface: diopiClampInpScalar(ctx, self, min, max)

>>>>>>> a6ec6146
- schema: "clamp.out(Tensor self, Scalar? min=None, Scalar? max=None, *, Tensor(a!) out) -> Tensor(a!)"
  interface: diopiClampScalar(ctx, out, self, min, max)

- schema: "clamp_.Tensor(Tensor(a!) self, Tensor? min=None, Tensor? max=None) -> Tensor(a!)"
  interface: diopiClampInp(ctx, self, min, max)

- schema: "clamp.Tensor_out(Tensor self, Tensor? min=None, Tensor? max=None, *, Tensor(a!) out) -> Tensor(a!)"
  interface: diopiClamp(ctx, out, self, min, max)

- schema: "random_(Tensor(a!) self, *, Generator? generator=None) -> Tensor(a!)"
  custom_code_at_the_beginning: >
    const int64_t seed = (generator.has_value() && generator.value().defined()) ? generator.value().seed() : 0;
  interface: diopiRandomInp(ctx, self, 0, nullptr, seed)

- schema: "random_.to(Tensor(a!) self, int to, *, Generator? generator=None) -> Tensor(a!)"
  custom_code_at_the_beginning: >
    const int64_t seed = (generator.has_value() && generator.value().defined()) ? generator.value().seed() : 0;
  interface: diopiRandomInp(ctx, self, 0, &to, seed)

- schema: "random_.from(Tensor(a!) self, int from, int? to, *, Generator? generator=None) -> Tensor(a!)"
  custom_code_at_the_beginning: >
    const int64_t seed = (generator.has_value() && generator.value().defined()) ? generator.value().seed() : 0;
  interface: "diopiRandomInp(ctx, self, from, to.has_value() ? &to.value() : nullptr, seed)"

- schema: "nonzero(Tensor self) -> Tensor"
  custom_code_at_the_beginning: >
    at::Tensor out;
    diopiTensorHandle_t out_ptr = nullptr;
  interface: diopiNonzero(ctx, &out_ptr, self);
  custom_code_before_return: >
    dipu::getCurrentDIPUStream().synchronize();
    out = *reinterpret_cast<at::Tensor*>(out_ptr);

- schema: _softmax.out(Tensor self, int dim, bool half_to_float, *, Tensor(a!) out) -> Tensor(a!)
  interface: diopiSoftmax(ctx, out, self, dim);

- schema: pow.Tensor_Tensor_out(Tensor self, Tensor exponent, *, Tensor(a!) out) -> Tensor(a!)
  interface: diopiPowTensor(ctx, out, self, exponent);

- schema: pow.Tensor_Scalar_out(Tensor self, Scalar exponent, *, Tensor(a!) out) -> Tensor(a!)
  interface: diopiPow(ctx, out, self, exponent);

- schema: pow_.Tensor(Tensor(a!) self, Tensor exponent) -> Tensor(a!)
  interface: diopiPowInpTensor(ctx, self, exponent);

- schema: pow_.Scalar(Tensor(a!) self, Scalar exponent) -> Tensor(a!)
  interface: diopiPowInp(ctx, self, exponent);

- schema: pow.Scalar_out(Scalar self, Tensor exponent, *, Tensor(a!) out) -> Tensor(a!)
  interface: diopiPowScalar(ctx, out, self, exponent)

<<<<<<< HEAD
=======
- schema: repeat(Tensor self, SymInt[] repeats) -> Tensor
  autocompare: disable
  custom_code_at_the_beginning: >
    std::vector<int64_t> output_size(repeats.size());
    for (int i = 0;i< repeats.size();++i) {
      output_size[i] = repeats.at(i).expect_int();
    }

    const auto& self_sizes = self.sizes();
    for (int i = self_sizes.size() - 1, j = output_size.size() - 1;i >= 0;i--, j--) {
      output_size[j] *= self_sizes.at(i);
    }

    at::Tensor out = at::empty(output_size, self.options());
  interface: diopiRepeat(ctx, out, self, repeats)

- schema: rsub.Tensor(Tensor self, Tensor other, *, Scalar alpha=1) -> Tensor
  custom_code_at_the_beginning: >
    auto out = at::empty_like(self);
    return dipu_sub_out(other, self, alpha, out);
  interface: diopiSub(ctx, out, other, self, alpha)

- schema: "unique_dim(Tensor self, int dim, bool sorted=True, bool return_inverse=False, bool return_counts=False) -> (Tensor out, Tensor indices, Tensor counts)"
  custom_code_at_the_beginning: >
    at::Tensor out, indices, counts;
    diopiTensorHandle_t out_ptr = nullptr;
    diopiTensorHandle_t counts_ptr = nullptr;
  interface: diopiUnique(ctx, &out_ptr, self, &dim, sorted, return_counts, indices, &counts_ptr);
  custom_code_before_return: >
    dipu::getCurrentDIPUStream().synchronize();
    out = *reinterpret_cast<at::Tensor*>(out_ptr);
    if (return_counts) {
      counts = *reinterpret_cast<at::Tensor*>(counts_ptr);
    }

- schema: "_unique2(Tensor self, bool sorted=True, bool return_inverse=False, bool return_counts=False) -> (Tensor out, Tensor indices, Tensor counts)"
  custom_code_at_the_beginning: >
    at::Tensor out, indices, counts;
    diopiTensorHandle_t out_ptr = nullptr;
    diopiTensorHandle_t counts_ptr = nullptr;
  interface: diopiUnique(ctx, &out_ptr, self, nullptr, sorted, return_counts, indices, &counts_ptr);
  custom_code_before_return: >
    dipu::getCurrentDIPUStream().synchronize();
    out = *reinterpret_cast<at::Tensor*>(out_ptr);
    if (return_counts) {
      counts = *reinterpret_cast<at::Tensor*>(counts_ptr);
    }

- schema: "aten::cat.out(const at::ITensorListRef & tensors, int dim=0, *, Tensor(a!) out) -> Tensor(a!)"
  custom_code_at_the_beginning: >
    std::vector<diopiConstTensorHandle_t> diopiTensorHandles(tensors.size(), nullptr);
    std::transform(tensors.begin(), tensors.end(), diopiTensorHandles.begin(), [](const at::Tensor& tensor){
        return dipu::diopi_helper::toDiopiTensorHandle(tensor);
    });
  interface: diopiCat(ctx, out, diopiTensorHandles.data(), tensors.size(), dim);

- schema: "masked_fill.Tensor(Tensor self, Tensor mask, Tensor value) -> Tensor"
  custom_code_at_the_beginning: >
    auto out = at::empty_like(self);
  interface: diopiMaskedFill(ctx, out, self, mask, value)

- schema: "masked_fill_.Tensor(Tensor(a!) self, Tensor mask, Tensor value) -> Tensor(a!)"
  interface: diopiMaskedFillInp(ctx, self, mask, value)

- schema: "masked_fill.Scalar(Tensor self, Tensor mask, Scalar value) -> Tensor"
  custom_code_at_the_beginning: >
    auto out = at::empty_like(self);
  interface: diopiMaskedFillScalar(ctx, out, self, mask, value)

- schema: "masked_fill_.Scalar(Tensor(a!) self, Tensor mask, Scalar value) -> Tensor(a!)"
  interface: diopiMaskedFillInpScalar(ctx, self, mask, value)

- schema: "min(Tensor self) -> Tensor"
  register_op: False # camb impl has problem
  custom_code_at_the_beginning: >
    auto out = at::empty({1}, self.options());
  interface: diopiMinAll(ctx, out, self)

- schema: "min.dim_min(Tensor self, int dim, bool keepdim=False, *, Tensor(a!) min, Tensor(b!) min_indices) -> (Tensor(a!) min, Tensor(b!) min_indices)"
  custom_code_at_the_beginning: >
    dim += ((dim >= 0) ? 0 : self.sizes().size());
  interface: diopiMin(ctx, min, min_indices, self, dim)

- schema: "max(Tensor self) -> Tensor"
  register_op: False  # camb impl has problem
  custom_code_at_the_beginning: >
    auto out = at::empty({1}, self.options());
  interface: diopiMaxAll(ctx, out, self)

- schema: "max.dim_max(Tensor self, int dim, bool keepdim=False, *, Tensor(a!) max, Tensor(b!) max_indices) -> (Tensor(a!) max, Tensor(b!) max_indices)"
  custom_code_at_the_beginning: >
    dim += ((dim >= 0) ? 0 : self.sizes().size());
    auto output_size = self.sizes().vec();
  interface: diopiMax(ctx, max, max_indices, self, dim)
- schema: "addcdiv.out(Tensor self, Tensor tensor1, Tensor tensor2, *, Scalar value=1, Tensor(a!) out) -> Tensor(a!)"
  interface:  diopiAddcdiv(ctx, out, self,tensor1,tensor2,value)

- schema: "addcdiv_(Tensor(a!) self, Tensor tensor1, Tensor tensor2, *, Scalar value=1) -> Tensor(a!)"
  interface:  diopiAddcdivInp(ctx,self , tensor1, tensor2, value)

- schema: "addcmul.out(Tensor self, Tensor tensor1, Tensor tensor2, *, Scalar value=1, Tensor(a!) out) -> Tensor(a!)"
  interface:  diopiAddcmul(ctx, out, self, tensor1, tensor2, value)

- schema: "addcmul_(Tensor(a!) self, Tensor tensor1, Tensor tensor2, *, Scalar value=1) -> Tensor(a!)"
  interface:  diopiAddcmulInp(ctx,self,tensor1, tensor2, value)

- schema: "exp.out(Tensor self, *, Tensor(a!) out) -> Tensor(a!)"
  interface:  diopiExp(ctx, out, self)

- schema: "exp_(Tensor(a!) self) -> Tensor(a!)"
  interface:  diopiExpInp(ctx, self)

- schema: "tanh.out(Tensor self, *, Tensor(a!) out) -> Tensor(a!)"
  interface: diopiTanh(ctx, out,self)

- schema: "tanh_(Tensor(a!) self) -> Tensor(a!)"
  interface: diopiTanhInp(ctx,self)

- schema: "baddbmm.out(Tensor self, Tensor batch1, Tensor batch2, *, Scalar beta=1, Scalar alpha=1, Tensor(a!) out) -> Tensor(a!)"
  custom_code_at_the_beginning: >
    double betaDouble = beta.toDouble();
    double alphaDouble = alpha.toDouble();
  interface: diopiBaddbmm(ctx, out, self, batch1, batch2, betaDouble, alphaDouble)

- schema: "baddbmm_(Tensor(a!) self, Tensor batch1, Tensor batch2, *, Scalar beta=1, Scalar alpha=1) -> Tensor(a!)"
  custom_code_at_the_beginning: >
    double betaDouble = beta.toDouble();
    double alphaDouble = alpha.toDouble();
  interface: diopiBaddbmmInp(ctx, self, batch1, batch2, betaDouble, alphaDouble)

>>>>>>> a6ec6146
- schema: "floor_divide(Tensor self, Tensor other) -> Tensor"
  custom_code_at_the_beginning: >
    at::Tensor out = at::empty_like(self);
    out = dipu_div_out(self,other,out);
  interface: diopiFloorInp(ctx,out)

- schema: "where.self(Tensor condition, Tensor self, Tensor other) -> Tensor"
  custom_code_at_the_beginning: >
    auto out = at::empty(condition.sizes(), self.options());
  interface: diopiWhere(ctx, out, condition,self, other)

<<<<<<< HEAD
- schema: "argmax.out(Tensor self, int? dim=None, bool keepdim=False, *, Tensor(a!) out) -> Tensor(a!)"
  interface: diopiArgmax(ctx,out,self,dim.has_value() ? &dim.value():nullptr,keepdim)
  
- schema: "clamp_(Tensor(a!) self, Scalar? min=None, Scalar? max=None) -> Tensor(a!)"
  interface: diopiClampInpScalar(ctx, self, min, max)
=======
- schema: "gelu.out(Tensor self, *, str approximate='none', Tensor(a!) out) -> Tensor(a!)"
  custom_code_at_the_beginning: >
    const auto str =  std::string(approximate);
    const char* appr = str.data();
  interface: diopiGelu(ctx, out, self, appr)
>>>>>>> a6ec6146
<|MERGE_RESOLUTION|>--- conflicted
+++ resolved
@@ -688,8 +688,6 @@
     const bool *p = &stable_;
   interface: diopiSort(ctx, values, indices, self, dim_, descending, p)
 
-<<<<<<< HEAD
-=======
 - schema: "rsqrt.out(Tensor self, *, Tensor(a!) out) -> Tensor(a!)"
   interface: diopiRsqrt(ctx, out, self)
 
@@ -755,7 +753,6 @@
 - schema: "clamp_(Tensor(a!) self, Scalar? min=None, Scalar? max=None) -> Tensor(a!)"
   interface: diopiClampInpScalar(ctx, self, min, max)
 
->>>>>>> a6ec6146
 - schema: "clamp.out(Tensor self, Scalar? min=None, Scalar? max=None, *, Tensor(a!) out) -> Tensor(a!)"
   interface: diopiClampScalar(ctx, out, self, min, max)
 
@@ -807,8 +804,6 @@
 - schema: pow.Scalar_out(Scalar self, Tensor exponent, *, Tensor(a!) out) -> Tensor(a!)
   interface: diopiPowScalar(ctx, out, self, exponent)
 
-<<<<<<< HEAD
-=======
 - schema: repeat(Tensor self, SymInt[] repeats) -> Tensor
   autocompare: disable
   custom_code_at_the_beginning: >
@@ -939,7 +934,6 @@
     double alphaDouble = alpha.toDouble();
   interface: diopiBaddbmmInp(ctx, self, batch1, batch2, betaDouble, alphaDouble)
 
->>>>>>> a6ec6146
 - schema: "floor_divide(Tensor self, Tensor other) -> Tensor"
   custom_code_at_the_beginning: >
     at::Tensor out = at::empty_like(self);
@@ -951,16 +945,8 @@
     auto out = at::empty(condition.sizes(), self.options());
   interface: diopiWhere(ctx, out, condition,self, other)
 
-<<<<<<< HEAD
-- schema: "argmax.out(Tensor self, int? dim=None, bool keepdim=False, *, Tensor(a!) out) -> Tensor(a!)"
-  interface: diopiArgmax(ctx,out,self,dim.has_value() ? &dim.value():nullptr,keepdim)
-  
-- schema: "clamp_(Tensor(a!) self, Scalar? min=None, Scalar? max=None) -> Tensor(a!)"
-  interface: diopiClampInpScalar(ctx, self, min, max)
-=======
 - schema: "gelu.out(Tensor self, *, str approximate='none', Tensor(a!) out) -> Tensor(a!)"
   custom_code_at_the_beginning: >
     const auto str =  std::string(approximate);
     const char* appr = str.data();
-  interface: diopiGelu(ctx, out, self, appr)
->>>>>>> a6ec6146
+  interface: diopiGelu(ctx, out, self, appr)