- schema: "exampleop.overloadname(Tensor self, Scalar other, Scalar alpha=1, *, Tensor(a!) out) -> Tensor(a!)"
  autocompare: disable
  register_op: False  # Whether generate registe code for this op, default value is True
  print_func_call_info: False # whether generate code that prints function call information
  dummy_call_diopi: False # Does not generate code that actually calls the diopi function, defalut value is False
  custom_code_at_the_beginning: "/* Here can be a piece of c++ code at the begining*/"
  custom_code_before_call_diopi: >
    std::cout << "self:" << self << std::endl;
    std::cout << "other:" << other << std::endl;
  custom_code_before_return: >
    dipu::getCurrentDIPUStream().synchronize();
    std::cout << "out:" << out << std::endl;
  interface: diopiAddScalar(ctx, out, self, other, alpha)

- schema: "aten::fill_.Scalar(Tensor(a!) self, Scalar value) -> Tensor(a!)"
  interface: diopiFill(ctx, self, value)

- schema: "aten::add.Scalar_out(Tensor self, Scalar other, Scalar alpha=1, *, Tensor(a!) out) -> Tensor(a!)"
  autocompare: True
  interface: diopiAddScalar(ctx, out, self, other, alpha)

- schema: "aten::add.out(Tensor self, Tensor other, *, Scalar alpha=1, Tensor(a!) out) -> Tensor(a!)"
  custom_code_at_the_beginning: >
    if (other.numel() == 1 && other.is_cpu()) {
        return dipu_add_scalar_out(self, other.item(), alpha, out);
    } else if (self.numel() == 1 && self.is_cpu()) {
        if (alpha.toDouble() == 1.0) {
          return dipu_add_scalar_out(other, self.item(), alpha, out);
        } else {
          at::Tensor selfTensor = at::empty_like(other);
          dipu_fill__scalar(selfTensor, self.item());
          return dipu_add_out(selfTensor, other, alpha, out);
        }
    }
  interface: diopiAdd(ctx, out, self, other, alpha)

- schema: "aten::sub.Scalar_out(Tensor self, Scalar other, Scalar alpha=1, *, Tensor(a!) out) -> Tensor(a!)"
  interface: diopiSubScalar(ctx, out, self, other, alpha)

- schema: "aten::sub.out(Tensor self, Tensor other, *, Scalar alpha=1, Tensor(a!) out) -> Tensor(a!)"
  custom_code_at_the_beginning: >
    if (other.numel() == 1 && other.is_cpu()) {
        return dipu_sub_scalar_out(self, other.item(), alpha, out);
    } else if (self.numel() == 1 && self.is_cpu()) {
        at::Tensor selfTensor = at::empty_like(other);
        dipu_fill__scalar(selfTensor, self.item());
        return dipu_sub_out(selfTensor, other, alpha, out);
    }
  interface: diopiSub(ctx, out, self, other, alpha)

- schema: "div.Scalar(Tensor self, Scalar other) -> Tensor"
  custom_code_at_the_beginning: >
    auto out = at::empty_like(self);
  interface: diopiDivScalar(ctx, out, self, other, RoundModeNone)

- schema: "div_.Scalar(Tensor(a!) self, Scalar other) -> Tensor(a!)"
  interface: diopiDivInpScalar(ctx, self, other, RoundModeNone)

- schema: "div_.Tensor(Tensor(a!) self, Tensor other) -> Tensor(a!)"
  custom_code_at_the_beginning: >
    if (other.numel() == 1 && other.is_cpu()) {
        return dipu_div__scalar(self, other.item());
    }
  interface: diopiDivInp(ctx, self, other, RoundModeNone)

- schema: "aten::div.out(Tensor self, Tensor other, *, Tensor(a!) out) -> Tensor(a!)"
  custom_code_at_the_beginning: >
    if (other.numel() == 1 && other.is_cpu()) {
        out = dipu_div_scalar(self, other.item());
        return out;
    } else if (self.numel() == 1 && self.is_cpu()) {
        out = dipu_div_scalar(other, self.item());
        return out;
    }
  interface: diopiDiv(ctx, out, self, other, RoundModeNone)

- schema: "aten::div.Scalar_mode_out(Tensor self, Scalar other, *, str? rounding_mode, Tensor(a!) out) -> Tensor(a!)"
  custom_code_at_the_beginning: >
    const auto mode = toDiopiRoundMode(rounding_mode.has_value() ? rounding_mode.value().data():"none");
  interface: diopiDivScalar(ctx, out, self, other, mode)

- schema: "aten::div.out_mode(Tensor self, Tensor other, *, str? rounding_mode, Tensor(a!) out) -> Tensor(a!)"
  custom_code_at_the_beginning: >
    if (other.numel() == 1 && other.is_cpu()) {
        return dipu_div_scalar_mode_out(self, other.item(), rounding_mode, out);
    } else if (self.numel() == 1 && self.is_cpu()) {
        return dipu_div_scalar_mode_out(other, self.item(), rounding_mode, out);
    }
    const auto mode = toDiopiRoundMode(rounding_mode.has_value() ? rounding_mode.value().data():"none");
  interface: diopiDiv(ctx, out, self, other, mode)

- schema: "mul.Scalar(Tensor self, Scalar other) -> Tensor"
  custom_code_at_the_beginning: auto out = at::empty_like(self);
  interface: diopiMulScalar(ctx, out, self, other)

- schema: "mul_.Scalar(Tensor(a!) self, Scalar other) -> Tensor(a!)"
  interface: diopiMulInpScalar(ctx, self, other)

- schema: "mul_.Tensor(Tensor(a!) self, Tensor other) -> Tensor(a!)"
  custom_code_at_the_beginning: >
    if (other.numel() == 1 && other.is_cpu()) {
        return dipu_mul__scalar(self, other.item());
    }
  interface: diopiMulInp(ctx, self, other)

- schema: "mul.out(Tensor self, Tensor other, *, Tensor(a!) out) -> Tensor(a!)"
  custom_code_at_the_beginning: >
    if (other.numel() == 1 && other.is_cpu()) {
        out = dipu_mul_scalar(self, other.item());
        return out;
    } else if (self.numel() == 1 && self.is_cpu()) {
        out = dipu_mul_scalar(other, self.item());
        return out;
    }
  interface: diopiMul(ctx, out, self, other)

- schema: "aten::native_batch_norm.out(Tensor input, Tensor? weight, Tensor? bias, Tensor? running_mean, Tensor? running_var, bool training, float momentum, float eps, *, Tensor(a!) out, Tensor(b!) save_mean, Tensor(c!) save_invstd) -> (Tensor(a!), Tensor(b!), Tensor(c!))"
  interface: diopiBatchNorm(ctx, out, save_mean, save_invstd, input, weight, bias, const_cast<diopiTensorHandle_t>(running_mean), const_cast<diopiTensorHandle_t>(running_var), training, momentum, eps);

- schema: "aten::native_batch_norm(Tensor input, Tensor? weight, Tensor? bias, Tensor? running_mean, Tensor? running_var, bool training, float momentum, float eps) -> (Tensor, Tensor, Tensor)"
  custom_code_at_the_beginning: >
    const int64_t dim_c = input.size(1);
    auto out0 = at::empty_like(input);
    auto options = input.options().dtype(at::kFloat);
    auto out1 = at::empty({dim_c}, options);
    auto out2 = at::empty({dim_c}, options);
  interface: diopiBatchNorm(ctx, out0, out1, out2, input, weight, bias, const_cast<diopiTensorHandle_t>(running_mean), const_cast<diopiTensorHandle_t>(running_var), training, momentum, eps);

- schema: "native_batch_norm_backward(Tensor grad_out, Tensor input, Tensor? weight, Tensor? running_mean, Tensor? running_var, Tensor? save_mean, Tensor? save_invstd, bool train, float eps, bool[3] output_mask) -> (Tensor, Tensor, Tensor)"
  custom_code_at_the_beginning: >
    int64_t dim_c = input.size(1);
    auto options = input.options().dtype(at::kFloat);
    at::Tensor out0 = at::empty(input.sizes(), input.options());
    at::Tensor out1 = at::empty({dim_c}, options);
    at::Tensor out2 = at::empty({dim_c}, options);
  interface: diopiBatchNormBackward(ctx, out0, out1, out2, grad_out, input, weight, running_mean, running_var, save_mean, save_invstd, train, eps)

- schema: "adaptive_avg_pool2d.out(Tensor self, SymInt[2] output_size, *, Tensor(a!) out) -> Tensor(a!)"
  autocompare: disable
  interface: diopiAdaptiveAvgPool2d(ctx, out, self, output_size)

- schema: "_adaptive_avg_pool2d(Tensor self, SymInt[2] output_size) -> Tensor"
  autocompare: disable
  custom_code_at_the_beginning: >
    TORCH_CHECK(output_size.size() == 2, __func__, ":", __FILE__, ":", __LINE__,
        " output_size should equal 2, size is ", output_size.size());
    auto out_tensor_size = self.sizes().vec();
    out_tensor_size[self.dim() - 2] = output_size[0].expect_int();
    out_tensor_size[self.dim() - 1] = output_size[1].expect_int();
    at::Tensor out = at::empty(out_tensor_size, self.options());
  interface: diopiAdaptiveAvgPool2d(ctx, out, self, output_size)

- schema: "_adaptive_avg_pool2d_backward(Tensor grad_output, Tensor self) -> Tensor"
  custom_code_at_the_beginning: >
    auto out = at::empty_like(self);
  interface: diopiAdaptiveAvgPool2dBackward(ctx, out, grad_output, self);

- schema: "eq.Scalar_out(Tensor self, Scalar other, *, Tensor(a!) out) -> Tensor(a!)"
  interface: diopiEqScalar(ctx, out, self, other)

- schema: "eq.Tensor_out(Tensor self, Tensor other, *, Tensor(a!) out) -> Tensor(a!)"
  custom_code_at_the_beginning: >
    if (other.numel() == 1 && other.is_cpu()) {
        out = dipu_eq_scalar_out(self, other.item(), out);
        return out;
    } else if (self.numel() == 1 && self.is_cpu()) {
        out = dipu_eq_scalar_out(other, self.item(), out);
        return out;
    }
  interface: diopiEq(ctx, out, self, other)

- schema: "eq_.Scalar(Tensor(a!) self, Scalar other) -> Tensor(a!)"
  interface: diopiEqInpScalar(ctx, self, other)

- schema: "eq_.Tensor(Tensor(a!) self, Tensor other) -> Tensor(a!)"
  custom_code_at_the_beginning: >
    if (other.numel() == 1 && other.is_cpu()) {
        return dipu_eq__scalar(self, other.item());
    }
  interface: diopiEqInp(ctx, self, other)

- schema: "lt.Scalar_out(Tensor self, Scalar other, *, Tensor(a!) out) -> Tensor(a!)"
  interface: diopiLtScalar(ctx, out, self, other)

- schema: "lt.Tensor_out(Tensor self, Tensor other, *, Tensor(a!) out) -> Tensor(a!)"
  custom_code_at_the_beginning: >
    if (other.numel() == 1 && other.is_cpu()) {
        out = dipu_lt_scalar_out(self, other.item(), out);
        return out;
    } else if (self.numel() == 1 && self.is_cpu()) {
        out = dipu_lt_scalar_out(other, self.item(), out);
        return out;
    }
  interface: diopiLt(ctx, out, self, other)

- schema: "lt_.Scalar(Tensor(a!) self, Scalar other) -> Tensor(a!)"
  interface: diopiLtInpScalar(ctx, self, other)

- schema: "lt_.Tensor(Tensor(a!) self, Tensor other) -> Tensor(a!)"
  custom_code_at_the_beginning: >
    if (other.numel() == 1 && other.is_cpu()) {
        return dipu_lt__scalar(self, other.item());
    }
  interface: diopiLtInp(ctx, self, other)

- schema: "ne.Scalar_out(Tensor self, Scalar other, *, Tensor(a!) out) -> Tensor(a!)"
  interface: diopiNeScalar(ctx, out, self, other)

- schema: "ne.Tensor_out(Tensor self, Tensor other, *, Tensor(a!) out) -> Tensor(a!)"
  custom_code_at_the_beginning: >
    if (other.numel() == 1 && other.is_cpu()) {
        out = dipu_ne_scalar_out(self, other.item(), out);
        return out;
    } else if (self.numel() == 1 && self.is_cpu()) {
        out = dipu_ne_scalar_out(other, self.item(), out);
        return out;
    }
  interface: diopiNe(ctx, out, self, other)

- schema: "ne_.Scalar(Tensor(a!) self, Scalar other) -> Tensor(a!)"
  interface: diopiNeInpScalar(ctx, self, other)

- schema: "ne_.Tensor(Tensor(a!) self, Tensor other) -> Tensor(a!)"
  custom_code_at_the_beginning: >
    if (other.numel() == 1 && other.is_cpu()) {
        return dipu_ne__scalar(self, other.item());
    }
  interface: diopiNeInp(ctx, self, other)

- schema: "ge.Scalar_out(Tensor self, Scalar other, *, Tensor(a!) out) -> Tensor(a!)"
  interface: diopiGeScalar(ctx, out, self, other)

- schema: "ge.Tensor_out(Tensor self, Tensor other, *, Tensor(a!) out) -> Tensor(a!)"
  custom_code_at_the_beginning: >
    if (other.numel() == 1 && other.is_cpu()) {
        out = dipu_ge_scalar_out(self, other.item(), out);
        return out;
    } else if (self.numel() == 1 && self.is_cpu()) {
        out = dipu_ge_scalar_out(other, self.item(), out);
        return out;
    }
  interface: diopiGe(ctx, out, self, other)

- schema: "ge_.Scalar(Tensor(a!) self, Scalar other) -> Tensor(a!)"
  interface: diopiGeInpScalar(ctx, self, other)

- schema: "ge_.Tensor(Tensor(a!) self, Tensor other) -> Tensor(a!)"
  custom_code_at_the_beginning: >
    if (other.numel() == 1 && other.is_cpu()) {
        return dipu_ge__scalar(self, other.item());
    }
  interface: diopiGeInp(ctx, self, other)

- schema: "gt.Scalar_out(Tensor self, Scalar other, *, Tensor(a!) out) -> Tensor(a!)"
  interface: diopiGtScalar(ctx, out, self, other)

- schema: "gt.Tensor_out(Tensor self, Tensor other, *, Tensor(a!) out) -> Tensor(a!)"
  custom_code_at_the_beginning: >
    if (other.numel() == 1 && other.is_cpu()) {
        out = dipu_gt_scalar_out(self, other.item(), out);
        return out;
    } else if (self.numel() == 1 && self.is_cpu()) {
        out = dipu_gt_scalar_out(other, self.item(), out);
        return out;
    }
  interface: diopiGt(ctx, out, self, other)

- schema: "gt_.Scalar(Tensor(a!) self, Scalar other) -> Tensor(a!)"
  interface: diopiGtInpScalar(ctx, self, other)

- schema: "gt_.Tensor(Tensor(a!) self, Tensor other) -> Tensor(a!)"
  custom_code_at_the_beginning: >
    if (other.numel() == 1 && other.is_cpu()) {
        return dipu_gt__scalar(self, other.item());
    }
  interface: diopiGtInp(ctx, self, other)

- schema: "le.Scalar_out(Tensor self, Scalar other, *, Tensor(a!) out) -> Tensor(a!)"
  interface: diopiLeScalar(ctx, out, self, other)

- schema: "le.Tensor_out(Tensor self, Tensor other, *, Tensor(a!) out) -> Tensor(a!)"
  custom_code_at_the_beginning: >
    if (other.numel() == 1 && other.is_cpu()) {
        out = dipu_le_scalar_out(self, other.item(), out);
        return out;
    } else if (self.numel() == 1 && self.is_cpu()) {
        out = dipu_le_scalar_out(other, self.item(), out);
        return out;
    }
  interface: diopiLe(ctx, out, self, other)

- schema: "le_.Scalar(Tensor(a!) self, Scalar other) -> Tensor(a!)"
  interface: diopiLeInpScalar(ctx, self, other)

- schema: "le_.Tensor(Tensor(a!) self, Tensor other) -> Tensor(a!)"
  custom_code_at_the_beginning: >
    if (other.numel() == 1 && other.is_cpu()) {
        return dipu_le__scalar(self, other.item());
    }
  interface: diopiLeInp(ctx, self, other)

- schema: "relu_(Tensor(a!) self) -> Tensor(a!)"
  interface: diopiReluInp(ctx, self)

- schema: "relu(Tensor self) -> Tensor"
  custom_code_at_the_beginning: auto out = at::empty_like(self);
  interface: diopiRelu(ctx, out, self)

- schema: "randperm.out(int n, *, Tensor(a!) out) -> Tensor(a!)"
  interface: diopiRandperm(ctx, out, n, 0)

- schema: "randperm.generator_out(int n, *, Generator? generator, Tensor(a!) out) -> Tensor(a!)"
  custom_code_at_the_beginning: >
    const int64_t seed = (generator.has_value() && generator.value().defined()) ? generator.value().seed() : 0;
  interface: diopiRandperm(ctx, out, n, seed)

- schema: "aten::sum.IntList_out(Tensor self, int[1]? dim, bool keepdim=False, *, ScalarType? dtype=None, Tensor(a!) out) -> Tensor(a!)"
  custom_code_at_the_beginning: >
    ::diopiSize_t diopi_size = toDiopiSize(dim);
  interface: diopiSum(ctx, out, self, diopi_size)

- schema: "addmm.out(Tensor self, Tensor mat1, Tensor mat2, *, Scalar beta=1, Scalar alpha=1, Tensor(a!) out) -> Tensor(a!)"
  custom_code_at_the_beginning: >
  interface: diopiAddmm(&context, out, self, mat1, mat2, beta, alpha)

- schema: "cross_entropy_loss_backward(Tensor grad_output, Tensor self, Tensor target, Tensor? weight=None, int reduction=Mean, SymInt ignore_index=-100, float label_smoothing=0.0) -> Tensor"
  register_op: False
  custom_code_at_the_beginning: >
    const auto reductionDiopi = static_cast<::diopiReduction_t>(reduction);
    at::Tensor out = at::empty_like(self);
  interface: diopiCrossEntropyLossBackward(ctx, out, grad_output, self, target, weight, reductionDiopi, ignore_index.expect_int(), label_smoothing)


- schema: "cross_entropy_loss(Tensor self, Tensor target, Tensor? weight=None, int reduction=Mean, SymInt ignore_index=-100, float label_smoothing=0.0) -> Tensor"
  autocompare: disable
  autograd: True
  custom_code_at_the_beginning: >
    const int64_t ignore_index_int = ignore_index.expect_int();
    const auto reductionDiopi = static_cast<::diopiReduction_t>(reduction);
    at::Tensor out;
    auto options = self.options();
    if (reductionDiopi == ReductionNone) {
      out = at::empty(target.sizes(), options);
    } else {
      out = at::empty({}, options);
    }
  interface: diopiCrossEntropyLoss(ctx, out, self, target, weight, reductionDiopi, ignore_index_int, label_smoothing)
  backward_schema: "cross_entropy_loss_backward(Tensor grad_output, Tensor self, Tensor target, Tensor? weight=None, int reduction=Mean, SymInt ignore_index=-100, float label_smoothing=0.0) -> Tensor"
  saved_data: [reduction, ignore_index, label_smoothing, weight, self, target]
  cal_grad_code: >
    auto grad_output = grad_outputs.at(0);
    auto reduction = reduction_.toInt();
    auto ignore_index = ignore_index_.toInt();
    auto label_smoothing = label_smoothing_.toDouble();
    auto weight = weight_.toOptional<at::Tensor>();
    auto self = self_.toTensor();
    auto target = target_.toTensor();
  backward_return_code: >
    std::vector<at::Tensor> outputs(6);
    outputs[0] = result;
    return outputs;


- schema: "convolution_backward(Tensor grad_output, Tensor input, Tensor weight, int[] bias_sizes, int[] stride, int[] padding, int[] dilation, bool transposed, int[] output_padding, int groups, bool[3] output_mask) -> (Tensor grad_input, Tensor grad_weight, Tensor grad_bias)"
  register_op: False
  size_attr: [stride, padding, dilation, bias_sizes]
  custom_code_at_the_beginning: >
    at::Tensor grad_input;
    at::Tensor grad_weight;
    at::Tensor grad_bias;
    grad_input = at::empty(input.sizes(), input.options());
    grad_weight = at::empty(weight.sizes(), weight.options().dtype(at::kFloat));
    if (output_mask[2]) {
        c10::IntArrayRef bias_size = { grad_output.size(1) };
        grad_bias = at::empty(bias_size, grad_output.options());
    }
    ::diopiSize_t output_paddingDiopiSize;
  custom_code_before_call_diopi: >
    ::diopiSize_t* bias_sizes_ptr = output_mask[2] ? &bias_sizesDiopiSize : nullptr;
  interface: diopiConvolution2dBackward(ctx, grad_input, grad_weight, grad_bias, grad_output, input, weight, bias_sizes_ptr, stride, padding, dilation, false, output_paddingDiopiSize, groups);

- schema: conv2d(Tensor input, Tensor weight, Tensor? bias=None, int[2] stride=1, int[2] padding=0, int[2] dilation=1, int groups=1) -> Tensor
  size_attr: [stride, padding, dilation]
  custom_code_at_the_beginning: >
    int64_t batch_size = input.size(0);
    int64_t height = input.size(2);
    int64_t width = input.size(3);
    int64_t out_channel = weight.size(0);
    auto kernel_size = weight.sizes().slice(2);
    int64_t out_height = (height + 2 * padding[0] - dilation[0] * (kernel_size[0] - 1) - 1) / stride[0] + 1;
    int64_t out_width = (width + 2 * padding[1] - dilation[1] * (kernel_size[1] - 1) - 1) / stride[1] + 1;
    c10::SmallVector<int64_t, 8> output_size = {batch_size, out_channel, out_height, out_width};
    at::Tensor out = at::empty(output_size, input.options());
  interface: diopiConvolution2d(&context, out, input, weight, bias, stride, padding, dilation, groups)
  autograd: True
  forward_process_code: >
    bool bias_has_value = (bias.has_value() == true) ? bias.value().requires_grad() : false;
  saved_data: [stride, padding, dilation, groups, bias_has_value, input, weight]
  backward_schema: "convolution_backward(Tensor grad_output, Tensor input, Tensor weight, int[] bias_sizes, int[] stride, int[] padding, int[] dilation, bool transposed, int[] output_padding, int groups, bool[3] output_mask) -> (Tensor grad_input, Tensor grad_weight, Tensor grad_bias)"
  cal_grad_code: >
      auto grad_output = grad_outputs.at(0);
      auto input = input_.toTensor();
      auto weight = weight_.toTensor();
      auto padding = padding_.toIntVector();
      auto stride = stride_.toIntVector();
      auto dilation = dilation_.toIntVector();
      bool bias_has_value = bias_has_value_.toBool();
      auto groups = groups_.toInt();
      std::vector<int64_t> bias_sizes;
      if (bias_has_value) {
        bias_sizes.push_back(grad_output.size(1));
      }
      std::array<bool, 3> output_mask;
      output_mask[0] = input.requires_grad();
      output_mask[1] = weight.requires_grad();
      output_mask[2] = bias_has_value;
      bool transposed = false;
      at::IntArrayRef output_padding{};
  backward_return_code: >
    std::vector<at::Tensor>  outputs = {
          std::get<0>(result), std::get<1>(result), std::get<2>(result),
          at::Tensor(), at::Tensor(), at::Tensor(), at::Tensor()};
    return outputs;

- schema: "dropout_impl(Tensor input, float p, bool train, *, Tensor(a!) mask) -> Tensor"
  custom_code_at_the_beginning: >
    at::Tensor out = at::empty_like(input);
  register_op: False
  interface: diopiDropout(ctx, out, mask, input, p, train)

- schema: "dropout(Tensor input, float p, bool train) -> Tensor"
  custom_code_at_the_beginning: >
    auto mask = at::empty(input.sizes(), input.options().dtype(at::kByte));
    at::Tensor out = at::empty_like(input);
  interface: diopiDropout(ctx, out, mask, input, p, train)
  outs: [mask]
  autograd: True
  saved_data: [p, mask]
  forward_schema: "dropout_impl(Tensor input, float p, bool train, *, Tensor(a!) mask) -> Tensor"
  forward_process_code: >
    auto mask = at::empty(input.sizes(), input.options().dtype(at::kByte));
    at::Tensor out = at::empty_like(input);
  cal_grad_code: >
        auto p = p_.toDouble();
        double p1m = 1. - p;
        double scale = p1m == 0 ? 0. : 1. / p1m;
        auto mask = mask_.toTensor();
        at::Tensor out = grad_outputs[0] * mask * scale;
  backward_return_code: >
    std::vector<at::Tensor> outputs(6);
    outputs[0] = out;
    return outputs;

- schema: "dropout__impl(Tensor(a!) self, Tensor(b!) mask, float p, bool train) -> Tensor(a!)"
  register_op: False
  interface: diopiDropoutInp(ctx, self, mask, p, train)

- schema: "dropout_(Tensor(a!) self, float p, bool train) -> Tensor(a!)"
  custom_code_at_the_beginning: >
    auto mask = at::empty(self.sizes(), self.options().dtype(at::kByte));
  outs: [mask]
  interface: diopiDropoutInp(ctx, self, mask, p, train)
  autograd: True
  forward_process_code: >
    auto mask = at::empty(self.sizes(), self.options().dtype(at::kByte));
  saved_data: [p, mask]
  forward_schema: "dropout__impl(Tensor(a!) self, Tensor(b!) mask, float p, bool train) -> Tensor(a!)"
  cal_grad_code: >
    auto p = p_.toDouble();
    double p1m = 1. - p;
    double scale = p1m == 0 ? 0. : 1. / p1m;
    auto mask = mask_.toTensor();
    at::Tensor out = grad_outputs[0] * mask * scale;
  backward_return_code: >
    std::vector<at::Tensor> outputs(6);
    outputs[0] = out;
    return outputs;
  wrappter_custom_return: return self;



- schema: "log.out(Tensor self, *, Tensor(a!) out) -> Tensor(a!)"
  interface: diopiLog(ctx, out, self)

- schema: "log_(Tensor(a!) self) -> Tensor(a!)"
  interface: diopiLogInp(ctx, self)

- schema: "log2.out(Tensor self, *, Tensor(a!) out) -> Tensor(a!)"
  interface: diopiLog2(ctx, out, self)

- schema: "log2_(Tensor(a!) self) -> Tensor(a!)"
  interface: diopiLog2Inp(ctx, self)

- schema: "abs(Tensor self) -> Tensor"
  custom_code_at_the_beginning: >
    auto out = at::empty_like(self);
  interface: diopiAbs(ctx, out, self)

- schema: "abs_(Tensor(a!) self) -> Tensor(a!)"
  interface: diopiAbsInp(ctx, self)

- schema: "abs.out(Tensor self, *, Tensor(a!) out) -> Tensor(a!)"
  interface: diopiAbs(ctx, out, self)

- schema: "neg.out(Tensor self, *, Tensor(a!) out) -> Tensor(a!)"
  interface: diopiNeg(ctx, out, self)

- schema: "neg_(Tensor(a!) self) -> Tensor(a!)"
  interface: diopiNegInp(ctx, self)

- schema: "sqrt.out(Tensor self, *, Tensor(a!) out) -> Tensor(a!)"
  interface: diopiSqrt(ctx, out, self)

- schema: "sqrt_(Tensor(a!) self) -> Tensor(a!)"
  interface: diopiSqrtInp(ctx, self)

- schema: "all.out(Tensor self, int dim, bool keepdim=False, *, Tensor(a!) out) -> Tensor(a!)"
  interface: diopiAll(ctx, out, self, &dim)

- schema: "all.all_out(Tensor self, *, Tensor(a!) out) -> Tensor(a!)"
  interface: diopiAll(ctx, out, self, nullptr)

- schema: "any.all_out(Tensor self, *, Tensor(a!) out) -> Tensor(a!)"
  interface: diopiAny(ctx, out, self, nullptr)

- schema: "any.out(Tensor self, int dim, bool keepdim=False, *, Tensor(a!) out) -> Tensor(a!)"
  interface: diopiAny(ctx, out, self, &dim)

- schema: "topk.values(Tensor self, int k, int dim=-1, bool largest=True, bool sorted=True, *, Tensor(a!) values, Tensor(b!) indices) -> (Tensor(a!) values, Tensor(b!) indices)"
  interface: diopiTopk(ctx, values, indices, self, k, dim, largest, sorted)

- schema: "topk(Tensor self, int k, int dim=-1, bool largest=True, bool sorted=True) -> (Tensor values, Tensor indices)"
  custom_code_at_the_beginning: >
    std::vector<int64_t> output_size(self.sizes().begin(), self.sizes().end());
    dim = dim < 0 ? (dim + output_size.size()) : dim;
    output_size[dim] = k;
    auto values = at::empty(output_size, self.options());
    auto indices = at::empty(output_size, self.options().dtype(at::kLong));
  interface: diopiTopk(ctx, values, indices, self, k, dim, largest, sorted)

- schema: "mean.out(Tensor self, int[1]? dim, bool keepdim=False, *, ScalarType? dtype=None, Tensor(a!) out) -> Tensor(a!)"
  register_op: False
  print_func_call_info: True
  custom_code_at_the_beginning: >
    ::diopiSize_t diopi_size = toDiopiSize(dim);
  interface: diopiMean(ctx, out, self, diopi_size);

- schema: "linear_backward(Tensor input, Tensor grad_output, Tensor weight, bool[3] output_mask) -> (Tensor grad_input, Tensor grad_weight, Tensor grad_bias)"
  register_op: False
  custom_code_at_the_beginning: >
    auto grad_input = at::empty(input.sizes(), input.options());
    auto grad_weight = at::empty(weight.sizes(), weight.options().dtype(at::kFloat));
    at::Tensor grad_bias;
    bool bias_has_value = output_mask[2];
    if (bias_has_value) {
      grad_bias = at::empty({grad_output.size(1)}, grad_output.options());
    }
  interface: diopiLinearBackward(ctx, grad_input, grad_weight, grad_bias, grad_output, input, weight)

- schema: "linear(Tensor input, Tensor weight, Tensor? bias=None) -> Tensor"
  autograd: True
  custom_code_at_the_beginning: >
    std::vector<int64_t> output_size(input.sizes().begin(), input.sizes().end());
    output_size.back() = weight.sizes()[0];
    auto out = at::empty(output_size, input.options());
  interface: diopiLinear(ctx, out, input, weight, bias)
  forward_process_code: >
    bool bias_has_value = (bias.has_value() == true) ? bias.value().requires_grad() : false;
    std::array<bool, 3> output_mask{input.requires_grad(), weight.requires_grad(), bias_has_value};
  saved_data: [output_mask, input, weight, bias]
  cal_grad_code: >
    auto output_mask = output_mask_.to<std::array<bool, 3>>();
    auto input = input_.toTensor();
    auto weight = weight_.toTensor();
    auto bias = bias_.toTensor();
    auto grad_output = grad_outputs[0];
  backward_schema: "linear_backward(Tensor input, Tensor grad_output, Tensor weight, bool[3] output_mask) -> (Tensor grad_input, Tensor grad_weight, Tensor grad_bias)"
  backward_return_code: >
    return {std::get<0>(result), std::get<1>(result), std::get<2>(result)};
- schema: "_log_softmax_backward_data.out(Tensor grad_output, Tensor output, int dim, ScalarType input_dtype, *, Tensor(a!) out) -> Tensor(a!)"
  interface: diopiLogSoftmaxBackward(ctx, out, grad_output, output, dim)

- schema: "_log_softmax.out(Tensor self, int dim, bool half_to_float, *, Tensor(a!) out) -> Tensor(a!)"
  interface: diopiLogSoftmax(ctx, out, self, dim)

- schema: "aten::log_softmax.int_out(Tensor self, int dim, ScalarType? dtype=None, *, Tensor(a!) out) -> Tensor(a!)"
  interface: diopiLogSoftmax(ctx, out, self, dim)

- schema: "max_pool2d_with_indices.out(Tensor self, int[2] kernel_size, int[2] stride=[], int[2] padding=0, int[2] dilation=1, bool ceil_mode=False, *, Tensor(a!) out, Tensor(b!) indices) -> (Tensor(a!), Tensor(b!))"
  size_attr: [kernel_size, stride, padding, dilation]
  interface: diopiMaxPool2dWithIndices(&context, out, indices, self, kernel_size, stride, padding, dilation, ceil_mode)

- schema: max_pool2d_with_indices_backward.grad_input(Tensor grad_output, Tensor self, int[2] kernel_size, int[2] stride, int[2] padding, int[2] dilation, bool ceil_mode, Tensor indices, *, Tensor(a!) grad_input) -> Tensor(a!)
  size_attr: [kernel_size, stride, padding, dilation]
  interface: diopiMaxPool2dBackward(ctx, grad_input, grad_output, self, kernel_size, stride, padding, dilation, ceil_mode, indices)

- schema: nll_loss.out(Tensor self, Tensor target, Tensor? weight=None, int reduction=Mean, SymInt ignore_index=-100, *, Tensor(a!) out) -> Tensor(a!)
  autocompare: disbale
  interface: diopiNLLLoss(ctx, out, self, target, weight, static_cast<diopiReduction_t>(reduction), ignore_index.expect_int())

- schema: nll_loss_forward.output(Tensor self, Tensor target, Tensor? weight, int reduction, SymInt ignore_index, *, Tensor(a!) output, Tensor(b!) total_weight) -> (Tensor(a!), Tensor(b!))
  autocompare: disbale
  interface: diopiNLLLoss(ctx, output, self, target, weight, static_cast<diopiReduction_t>(reduction), ignore_index.expect_int())

- schema: nll_loss_backward.grad_input(Tensor grad_output, Tensor self, Tensor target, Tensor? weight, int reduction, SymInt ignore_index, Tensor total_weight, *, Tensor(a!) grad_input) -> Tensor(a!)
  autocompare: disbale
  interface: diopiNLLLossBackward(&context, grad_input, grad_output, self, target, weight, static_cast<diopiReduction_t>(reduction), ignore_index.expect_int());

- schema: "threshold_backward.grad_input(Tensor grad_output, Tensor self, Scalar threshold, *, Tensor(a!) grad_input) -> Tensor(a!)"
  interface: diopiThresholdBackward(ctx, grad_input, grad_output, self, &threshold)

- schema: "transpose_(Tensor(a!) self, int dim0, int dim1) -> Tensor(a!)"
  register_op: False
  custom_code_at_the_beginning: >
    std::vector<int64_t> output_size(self.sizes().cbegin(), self.sizes().cend());
    std::vector<int64_t> output_stride(self.strides().cbegin(), self.strides().cend());
    std::swap(output_size[dim0], output_size[dim1]);
    std::swap(output_stride[dim0], output_stride[dim1]);
    self.sizes() = output_size;
    self.strides() = output_stride;
    return self;
  interface: diopiTranspose(ctx, self, self, dim0, dim1)

- schema: "bitwise_and.Tensor_out(Tensor self, Tensor other, *, Tensor(a!) out) -> Tensor(a!)"
  interface: diopiBitwiseAnd(ctx, out, self, other)

- schema: "bitwise_and_.Tensor(Tensor(a!) self, Tensor other) -> Tensor(a!)"
  interface: diopiBitwiseAndInp(ctx, self, other)

- schema: "bitwise_and.Scalar_out(Tensor self, Scalar other, *, Tensor(a!) out) -> Tensor(a!)"
  interface: diopiBitwiseAndScalar(ctx, out, self, other)

- schema: "bitwise_and_.Scalar(Tensor(a!) self, Scalar other) -> Tensor(a!)"
  interface: diopiBitwiseAndInpScalar(ctx, self, other)

- schema: "bitwise_not.out(Tensor self, *, Tensor(a!) out) -> Tensor(a!)"
  interface: diopiBitwiseNot(ctx, out, self)

- schema: "bitwise_not_(Tensor(a!) self) -> Tensor(a!)"
  interface: diopiBitwiseNotInp(ctx, self)

- schema: "stack(Tensor[] tensors, int dim=0) -> Tensor"
  custom_code_at_the_beginning: >
    auto num_tensors = tensors.size();
    auto shape = tensors[0].sizes();
    std::vector<long int> tmp;
    for (int i = 0; i < dim; i++) {
        tmp.push_back(shape[i]);
    }
    tmp.push_back(num_tensors);
    for (int i = dim; i < shape.size(); i++) {
        tmp.push_back(shape[i]);
    }
    const std::vector<long int>& const_tmp = tmp;
    shape = at::ArrayRef<long int>(const_tmp);
    auto out = at::empty({shape}, tensors[0].options());

    std::vector<diopiConstTensorHandle_t> diopiTensorHandles(tensors.size());
    for (size_t i = 0; i < tensors.size(); ++i) {
      diopiTensorHandles[i] = dipu::diopi_helper::toDiopiTensorHandle(tensors.at(i));
    }
  interface: diopiStack(ctx, out, diopiTensorHandles.data(), num_tensors, dim)

- schema: "stack.out(Tensor[] tensors, int dim=0, *, Tensor(a!) out) -> Tensor(a!)"
  custom_code_at_the_beginning: >
    std::vector<diopiConstTensorHandle_t> diopiTensorHandles(tensors.size());
    for (size_t i = 0; i < tensors.size(); ++i) {
      diopiTensorHandles[i] = dipu::diopi_helper::toDiopiTensorHandle(tensors.at(i));
    }
  interface: diopiStack(ctx, out, diopiTensorHandles.data(), tensors.size(), dim)

- schema: "sort(Tensor self, int dim=-1, bool descending=False) -> (Tensor values, Tensor indices)"
  custom_code_at_the_beginning: >
    auto dim_ = dim < 0 ? (dim + self.sizes().size()) : dim;
    auto values = at::empty(self.sizes(), self.options().dtype(at::kLong));
    auto indices = at::empty(self.sizes(), self.options().dtype(at::kLong));
  interface: diopiSort(ctx, values, indices, self, dim_, descending, nullptr)

- schema: "sort.values(Tensor self, int dim=-1, bool descending=False, *, Tensor(a!) values, Tensor(b!) indices) -> (Tensor(a!) values, Tensor(b!) indices)"
  custom_code_at_the_beginning: >
    auto dim_ = dim < 0 ? (dim + self.sizes().size()) : dim;
  interface: diopiSort(ctx, values, indices, self, dim_, descending, nullptr)

- schema: "sort.values_stable(Tensor self, *, bool? stable, int dim=-1, bool descending=False, Tensor(a!) values, Tensor(b!) indices) -> (Tensor(a!) values, Tensor(b!) indices)"
  custom_code_at_the_beginning: >
    auto dim_ = dim < 0 ? (dim + self.sizes().size()) : dim;
    bool stable_ = stable.has_value() ? stable.value() : false;
    const bool *p = &stable_;
  interface: diopiSort(ctx, values, indices, self, dim_, descending, p)

- schema: "rsqrt.out(Tensor self, *, Tensor(a!) out) -> Tensor(a!)"
  interface: diopiRsqrt(ctx, out, self)

- schema: "uniform_(Tensor(a!) self, float from=0, float to=1, *, Generator? generator=None) -> Tensor(a!)"
  custom_code_at_the_beginning: >
    const int64_t seed = (generator.has_value() && generator.value().defined()) ? generator.value().seed() : 0;
  interface: diopiUniformInp(ctx, self, from, to, seed)

- schema: "tril(Tensor self, int diagonal=0) -> Tensor"
  custom_code_at_the_beginning: >
    auto out = at::empty_like(self);
  interface: diopiTril(ctx, out, self, diagonal)

- schema: "tril.out(Tensor self, int diagonal=0, *, Tensor(a!) out) -> Tensor(a!)"
  interface: diopiTril(ctx, out, self, diagonal)

- schema: "multinomial(Tensor self, int num_samples, bool replacement=False, *, Generator? generator=None) -> Tensor"
  custom_code_at_the_beginning: >
    auto out = at::empty_like(self);
    if (self.dim() == 2){
      out = at::empty({self.size(0), num_samples}, self.options().dtype(at::kLong));
    }
    else if (self.dim() == 1) {
      out = at::empty({num_samples,}, self.options().dtype(at::kLong));
    }
  interface: diopiMultinomial(ctx, out, self, num_samples, replacement)

- schema: "multinomial.out(Tensor self, int num_samples, bool replacement=False, *, Generator? generator=None, Tensor(a!) out) -> Tensor(a!)"
  interface: diopiMultinomial(ctx, out, self, num_samples, replacement)

- schema: "roll(Tensor self, int[1] shifts, int[1] dims=[]) -> Tensor"
  custom_code_at_the_beginning: >
    auto out = at::empty_like(self);
    ::diopiSize_t diopi_shifts = toDiopiSize(shifts);
    ::diopiSize_t diopi_dims = toDiopiSize(dims);
  interface: diopiRoll(ctx, out, self, diopi_shifts, diopi_dims)

- schema: "leaky_relu(Tensor self, Scalar negative_slope=0.01) -> Tensor"
  print_func_call_info: True
  custom_code_at_the_beginning: >
    auto out = at::empty_like(self);
  interface: diopiLeakyRelu(ctx, out, self, negative_slope)

- schema: "mse_loss(Tensor self, Tensor target, int reduction=Mean) -> Tensor"
  custom_code_at_the_beginning: >
    const auto reductionDiopi = static_cast<::diopiReduction_t>(reduction);
    at::Tensor out;
    auto options = self.options();
    if (reductionDiopi == ReductionNone) {
      out = at::empty(self.sizes(), options);
    } else {
      out = at::empty({}, options);
    }
  interface: diopiMSELoss(ctx, out, self, target, reductionDiopi)

- schema: "mse_loss.out(Tensor self, Tensor target, int reduction=Mean, *, Tensor(a!) out) -> Tensor(a!)"
  custom_code_at_the_beginning: >
    const auto reductionDiopi = static_cast<::diopiReduction_t>(reduction);
  interface: diopiMSELoss(ctx, out, self, target, reductionDiopi)

- schema: "clamp_(Tensor(a!) self, Scalar? min=None, Scalar? max=None) -> Tensor(a!)"
  interface: diopiClampInpScalar(ctx, self, min, max)

- schema: "clamp.out(Tensor self, Scalar? min=None, Scalar? max=None, *, Tensor(a!) out) -> Tensor(a!)"
  interface: diopiClampScalar(ctx, out, self, min, max)

- schema: "clamp_.Tensor(Tensor(a!) self, Tensor? min=None, Tensor? max=None) -> Tensor(a!)"
  interface: diopiClampInp(ctx, self, min, max)

- schema: "clamp.Tensor_out(Tensor self, Tensor? min=None, Tensor? max=None, *, Tensor(a!) out) -> Tensor(a!)"
  interface: diopiClamp(ctx, out, self, min, max)

- schema: "random_(Tensor(a!) self, *, Generator? generator=None) -> Tensor(a!)"
  custom_code_at_the_beginning: >
    const int64_t seed = (generator.has_value() && generator.value().defined()) ? generator.value().seed() : 0;
  interface: diopiRandomInp(ctx, self, 0, nullptr, seed)

- schema: "random_.to(Tensor(a!) self, int to, *, Generator? generator=None) -> Tensor(a!)"
  custom_code_at_the_beginning: >
    const int64_t seed = (generator.has_value() && generator.value().defined()) ? generator.value().seed() : 0;
  interface: diopiRandomInp(ctx, self, 0, &to, seed)

- schema: "random_.from(Tensor(a!) self, int from, int? to, *, Generator? generator=None) -> Tensor(a!)"
  custom_code_at_the_beginning: >
    const int64_t seed = (generator.has_value() && generator.value().defined()) ? generator.value().seed() : 0;
  interface: "diopiRandomInp(ctx, self, from, to.has_value() ? &to.value() : nullptr, seed)"

- schema: "nonzero(Tensor self) -> Tensor"
  custom_code_at_the_beginning: >
    at::Tensor out;
    diopiTensorHandle_t out_ptr = nullptr;
  interface: diopiNonzero(ctx, &out_ptr, self);
  custom_code_before_return: >
    dipu::getCurrentDIPUStream().synchronize();
    out = *reinterpret_cast<at::Tensor*>(out_ptr);

- schema: _softmax.out(Tensor self, int dim, bool half_to_float, *, Tensor(a!) out) -> Tensor(a!)
  interface: diopiSoftmax(ctx, out, self, dim);

- schema: pow.Tensor_Tensor_out(Tensor self, Tensor exponent, *, Tensor(a!) out) -> Tensor(a!)
  interface: diopiPowTensor(ctx, out, self, exponent);

- schema: pow.Tensor_Scalar_out(Tensor self, Scalar exponent, *, Tensor(a!) out) -> Tensor(a!)
  interface: diopiPow(ctx, out, self, exponent);

- schema: pow_.Tensor(Tensor(a!) self, Tensor exponent) -> Tensor(a!)
  interface: diopiPowInpTensor(ctx, self, exponent);

- schema: pow_.Scalar(Tensor(a!) self, Scalar exponent) -> Tensor(a!)
  interface: diopiPowInp(ctx, self, exponent);

- schema: pow.Scalar_out(Scalar self, Tensor exponent, *, Tensor(a!) out) -> Tensor(a!)
  interface: diopiPowScalar(ctx, out, self, exponent)

- schema: repeat(Tensor self, SymInt[] repeats) -> Tensor
  autocompare: disable
  custom_code_at_the_beginning: >
    std::vector<int64_t> output_size(repeats.size());
    for (int i = 0;i< repeats.size();++i) {
      output_size[i] = repeats.at(i).expect_int();
    }

    const auto& self_sizes = self.sizes();
    for (int i = self_sizes.size() - 1, j = output_size.size() - 1;i >= 0;i--, j--) {
      output_size[j] *= self_sizes.at(i);
    }

    at::Tensor out = at::empty(output_size, self.options());
  interface: diopiRepeat(ctx, out, self, repeats)

- schema: rsub.Tensor(Tensor self, Tensor other, *, Scalar alpha=1) -> Tensor
  custom_code_at_the_beginning: >
    auto out = at::empty_like(self);
    return dipu_sub_out(other, self, alpha, out);
  interface: diopiSub(ctx, out, other, self, alpha)

- schema: "unique_dim(Tensor self, int dim, bool sorted=True, bool return_inverse=False, bool return_counts=False) -> (Tensor out, Tensor indices, Tensor counts)"
  custom_code_at_the_beginning: >
    at::Tensor out, indices, counts;
    diopiTensorHandle_t out_ptr = nullptr;
    diopiTensorHandle_t counts_ptr = nullptr;
  interface: diopiUnique(ctx, &out_ptr, self, &dim, sorted, return_counts, indices, &counts_ptr);
  custom_code_before_return: >
    dipu::getCurrentDIPUStream().synchronize();
    out = *reinterpret_cast<at::Tensor*>(out_ptr);
    if (return_counts) {
      counts = *reinterpret_cast<at::Tensor*>(counts_ptr);
    }

- schema: "_unique2(Tensor self, bool sorted=True, bool return_inverse=False, bool return_counts=False) -> (Tensor out, Tensor indices, Tensor counts)"
  custom_code_at_the_beginning: >
    at::Tensor out, indices, counts;
    diopiTensorHandle_t out_ptr = nullptr;
    diopiTensorHandle_t counts_ptr = nullptr;
  interface: diopiUnique(ctx, &out_ptr, self, nullptr, sorted, return_counts, indices, &counts_ptr);
  custom_code_before_return: >
    dipu::getCurrentDIPUStream().synchronize();
    out = *reinterpret_cast<at::Tensor*>(out_ptr);
    if (return_counts) {
      counts = *reinterpret_cast<at::Tensor*>(counts_ptr);
    }

- schema: "aten::cat.out(const at::ITensorListRef & tensors, int dim=0, *, Tensor(a!) out) -> Tensor(a!)"
  custom_code_at_the_beginning: >
    std::vector<diopiConstTensorHandle_t> diopiTensorHandles(tensors.size(), nullptr);
    std::transform(tensors.begin(), tensors.end(), diopiTensorHandles.begin(), [](const at::Tensor& tensor){
        return dipu::diopi_helper::toDiopiTensorHandle(tensor);
    });
  interface: diopiCat(ctx, out, diopiTensorHandles.data(), tensors.size(), dim);

- schema: "masked_fill.Tensor(Tensor self, Tensor mask, Tensor value) -> Tensor"
  custom_code_at_the_beginning: >
    auto out = at::empty_like(self);
  interface: diopiMaskedFill(ctx, out, self, mask, value)

- schema: "masked_fill_.Tensor(Tensor(a!) self, Tensor mask, Tensor value) -> Tensor(a!)"
  interface: diopiMaskedFillInp(ctx, self, mask, value)

- schema: "masked_fill.Scalar(Tensor self, Tensor mask, Scalar value) -> Tensor"
  custom_code_at_the_beginning: >
    auto out = at::empty_like(self);
  interface: diopiMaskedFillScalar(ctx, out, self, mask, value)

- schema: "masked_fill_.Scalar(Tensor(a!) self, Tensor mask, Scalar value) -> Tensor(a!)"
  interface: diopiMaskedFillInpScalar(ctx, self, mask, value)

- schema: "min(Tensor self) -> Tensor"
  register_op: False # camb impl has problem
  custom_code_at_the_beginning: >
    auto out = at::empty({1}, self.options());
  interface: diopiMinAll(ctx, out, self)

- schema: "min.dim_min(Tensor self, int dim, bool keepdim=False, *, Tensor(a!) min, Tensor(b!) min_indices) -> (Tensor(a!) min, Tensor(b!) min_indices)"
  custom_code_at_the_beginning: >
    dim += ((dim >= 0) ? 0 : self.sizes().size());
  interface: diopiMin(ctx, min, min_indices, self, dim)

- schema: "max(Tensor self) -> Tensor"
  register_op: False  # camb impl has problem
  custom_code_at_the_beginning: >
    auto out = at::empty({1}, self.options());
  interface: diopiMaxAll(ctx, out, self)

- schema: "max.dim_max(Tensor self, int dim, bool keepdim=False, *, Tensor(a!) max, Tensor(b!) max_indices) -> (Tensor(a!) max, Tensor(b!) max_indices)"
  custom_code_at_the_beginning: >
    dim += ((dim >= 0) ? 0 : self.sizes().size());
    auto output_size = self.sizes().vec();
  interface: diopiMax(ctx, max, max_indices, self, dim)
- schema: "addcdiv.out(Tensor self, Tensor tensor1, Tensor tensor2, *, Scalar value=1, Tensor(a!) out) -> Tensor(a!)"
  interface:  diopiAddcdiv(ctx, out, self,tensor1,tensor2,value)

- schema: "addcdiv_(Tensor(a!) self, Tensor tensor1, Tensor tensor2, *, Scalar value=1) -> Tensor(a!)"
  interface:  diopiAddcdivInp(ctx,self , tensor1, tensor2, value)

- schema: "addcmul.out(Tensor self, Tensor tensor1, Tensor tensor2, *, Scalar value=1, Tensor(a!) out) -> Tensor(a!)"
  interface:  diopiAddcmul(ctx, out, self, tensor1, tensor2, value)

- schema: "addcmul_(Tensor(a!) self, Tensor tensor1, Tensor tensor2, *, Scalar value=1) -> Tensor(a!)"
  interface:  diopiAddcmulInp(ctx,self,tensor1, tensor2, value)

- schema: "exp.out(Tensor self, *, Tensor(a!) out) -> Tensor(a!)"
  interface:  diopiExp(ctx, out, self)

- schema: "exp_(Tensor(a!) self) -> Tensor(a!)"
  interface:  diopiExpInp(ctx, self)

- schema: "tanh.out(Tensor self, *, Tensor(a!) out) -> Tensor(a!)"
  interface: diopiTanh(ctx, out,self)

- schema: "tanh_(Tensor(a!) self) -> Tensor(a!)"
  interface: diopiTanhInp(ctx,self)

<<<<<<< HEAD
- schema: "argmax.out(Tensor self, int? dim=None, bool keepdim=False, *, Tensor(a!) out) -> Tensor(a!)"
  print_func_call_info: True
  custom_code_at_the_beginning: >
    const int64_t* ptr = nullptr;
    if (dim.has_value()) {
      ptr = &dim.value();
    }
  interface: diopiArgmax(ctx, out, self, ptr, keepdim)

- schema: "masked_select(Tensor self, Tensor mask) -> Tensor"
  print_func_call_info: True
  custom_code_at_the_beginning: >
    at::Tensor out;
    diopiTensorHandle_t out_ptr = nullptr;
  interface: diopiMaskedSelect(ctx, &out_ptr, self, mask);
  custom_code_before_return: >
    dipu::getCurrentDIPUStream().synchronize();
    out = *reinterpret_cast<at::Tensor*>(out_ptr);

- schema: "masked_select.out(Tensor self, Tensor mask, *, Tensor(a!) out) -> Tensor(a!)"
  print_func_call_info: True
  interface: diopiMaskedSelect(ctx, &out, self, mask);
=======
- schema: "baddbmm.out(Tensor self, Tensor batch1, Tensor batch2, *, Scalar beta=1, Scalar alpha=1, Tensor(a!) out) -> Tensor(a!)"
  custom_code_at_the_beginning: >
    double betaDouble = beta.toDouble();
    double alphaDouble = alpha.toDouble();
  interface: diopiBaddbmm(ctx, out, self, batch1, batch2, betaDouble, alphaDouble)

- schema: "baddbmm_(Tensor(a!) self, Tensor batch1, Tensor batch2, *, Scalar beta=1, Scalar alpha=1) -> Tensor(a!)"
  custom_code_at_the_beginning: >
    double betaDouble = beta.toDouble();
    double alphaDouble = alpha.toDouble();
  interface: diopiBaddbmmInp(ctx, self, batch1, batch2, betaDouble, alphaDouble)
>>>>>>> 9cc95478
<|MERGE_RESOLUTION|>--- conflicted
+++ resolved
@@ -920,7 +920,6 @@
 - schema: "tanh_(Tensor(a!) self) -> Tensor(a!)"
   interface: diopiTanhInp(ctx,self)
 
-<<<<<<< HEAD
 - schema: "argmax.out(Tensor self, int? dim=None, bool keepdim=False, *, Tensor(a!) out) -> Tensor(a!)"
   print_func_call_info: True
   custom_code_at_the_beginning: >
@@ -943,7 +942,7 @@
 - schema: "masked_select.out(Tensor self, Tensor mask, *, Tensor(a!) out) -> Tensor(a!)"
   print_func_call_info: True
   interface: diopiMaskedSelect(ctx, &out, self, mask);
-=======
+  
 - schema: "baddbmm.out(Tensor self, Tensor batch1, Tensor batch2, *, Scalar beta=1, Scalar alpha=1, Tensor(a!) out) -> Tensor(a!)"
   custom_code_at_the_beginning: >
     double betaDouble = beta.toDouble();
@@ -955,4 +954,3 @@
     double betaDouble = beta.toDouble();
     double alphaDouble = alpha.toDouble();
   interface: diopiBaddbmmInp(ctx, self, batch1, batch2, betaDouble, alphaDouble)
->>>>>>> 9cc95478
