- schema: "exampleop.overloadname(Tensor self, Scalar other, Scalar alpha=1, *, Tensor(a!) out) -> Tensor(a!)"
  autocompare: disable
  register_op: False  # Whether generate registe code for this op, default value is True
  print_func_call_info: False # whether generate code that prints function call information
  print_op_args: True # whether generate code that prints op args
  dummy_call_diopi: False # Does not generate code that actually calls the diopi function, defalut value is False
  custom_code_at_the_beginning: "/* Here can be a piece of c++ code at the begining*/"
  custom_code_before_call_diopi: |
    std::cout << "self:" << self << std::endl;
    std::cout << "other:" << other << std::endl;
  custom_code_before_return: |
    dipu::getCurrentDIPUStream().synchronize();
    std::cout << "out:" << out << std::endl;
  interface: diopiAddScalar(ctx, out, self, other, alpha)

- schema: "aten::fill_.Scalar(Tensor(a!) self, Scalar value) -> Tensor(a!)"
  interface: diopiFill(ctx, self, value)

- schema: "aten::add.Scalar_out(Tensor self, Scalar other, Scalar alpha=1, *, Tensor(a!) out) -> Tensor(a!)"
  interface: diopiAddScalar(ctx, out, self, other, alpha)

- schema: "add_.Scalar(Tensor(a!) self, Scalar other, Scalar alpha=1) -> Tensor(a!)"
  register_op: False
  custom_code_at_the_beginning: |
    TORCH_CHECK(at::can_cast(self.scalar_type(), other.type()));
  interface: diopiAddInpScalar(ctx, self, other, alpha)

- schema: "add_.Tensor(Tensor(a!) self, Tensor other, *, Scalar alpha=1) -> Tensor(a!)"
  register_op: False
  custom_code_at_the_beginning: |
    if (other.numel() == 1 && other.is_cpu()) {
        return dipu_add__scalar(self, other.item(), alpha);
    }
  interface: diopiAddInp(ctx, self, other, alpha)

- schema: "aten::add.out(Tensor self, Tensor other, *, Scalar alpha=1, Tensor(a!) out) -> Tensor(a!)"
  custom_code_at_the_beginning: |
    if (other.numel() == 1 && other.is_cpu()) {
        return dipu_add_scalar_out(self, other.item(), alpha, out);
    } else if (self.numel() == 1 && self.is_cpu()) {
        if (alpha.toDouble() == 1.0) {
          return dipu_add_scalar_out(other, self.item(), alpha, out);
        } else {
          at::Tensor selfTensor = at::empty_like(other);
          dipu_fill__scalar(selfTensor, self.item());
          return dipu_add_out(selfTensor, other, alpha, out);
        }
    }
  interface: diopiAdd(ctx, out, self, other, alpha)

- schema: "aten::sub.Scalar_out(Tensor self, Scalar other, Scalar alpha=1, *, Tensor(a!) out) -> Tensor(a!)"
  interface: diopiSubScalar(ctx, out, self, other, alpha)

- schema: "aten::sub.out(Tensor self, Tensor other, *, Scalar alpha=1, Tensor(a!) out) -> Tensor(a!)"
  custom_code_at_the_beginning: |
    if (other.numel() == 1 && other.is_cpu()) {
        return dipu_sub_scalar_out(self, other.item(), alpha, out);
    } else if (self.numel() == 1 && self.is_cpu()) {
        at::Tensor selfTensor = at::empty_like(other);
        dipu_fill__scalar(selfTensor, self.item());
        return dipu_sub_out(selfTensor, other, alpha, out);
    }
  interface: diopiSub(ctx, out, self, other, alpha)

- schema: "div.Scalar(Tensor self, Scalar other) -> Tensor"
  custom_code_at_the_beginning: |
    auto out = at::empty_like(self);
  interface: diopiDivScalar(ctx, out, self, other, RoundModeNone)

- schema: "div_.Scalar(Tensor(a!) self, Scalar other) -> Tensor(a!)"
  interface: diopiDivInpScalar(ctx, self, other, RoundModeNone)

- schema: "aten::div.Scalar_out(Tensor self, Scalar other, *, Tensor(a!) out) -> Tensor(a!)"
  interface: diopiDivScalar(ctx, out, self, other, RoundModeNone)

- schema: "div_.Tensor(Tensor(a!) self, Tensor other) -> Tensor(a!)"
  custom_code_at_the_beginning: |
    if (other.numel() == 1 && other.is_cpu()) {
        return dipu_div__scalar(self, other.item());
    }
  interface: diopiDivInp(ctx, self, other, RoundModeNone)

- schema: "aten::div.out(Tensor self, Tensor other, *, Tensor(a!) out) -> Tensor(a!)"
  custom_code_at_the_beginning: |
    if (other.numel() == 1 && other.is_cpu()) {
        return dipu_div_scalar_out(self, other.item(), out);
    } else if (self.numel() == 1 && self.is_cpu()) {
        return dipu_div_scalar_out(other, self.item(), out);
    }
  interface: diopiDiv(ctx, out, self, other, RoundModeNone)

- schema: "aten::div.Scalar_mode_out(Tensor self, Scalar other, *, str? rounding_mode, Tensor(a!) out) -> Tensor(a!)"
  custom_code_at_the_beginning: |
    const auto mode = toDiopiRoundMode(rounding_mode.has_value() ? rounding_mode.value().data():"none");
  interface: diopiDivScalar(ctx, out, self, other, mode)

- schema: "aten::div.out_mode(Tensor self, Tensor other, *, str? rounding_mode, Tensor(a!) out) -> Tensor(a!)"
  custom_code_at_the_beginning: |
    if (other.numel() == 1 && other.is_cpu()) {
        return dipu_div_scalar_mode_out(self, other.item(), rounding_mode, out);
    } else if (self.numel() == 1 && self.is_cpu()) {
        return dipu_div_scalar_mode_out(other, self.item(), rounding_mode, out);
    }
    const auto mode = toDiopiRoundMode(rounding_mode.has_value() ? rounding_mode.value().data():"none");
  interface: diopiDiv(ctx, out, self, other, mode)

- schema: "mul.Scalar(Tensor self, Scalar other) -> Tensor"
  #register_op: False  # camb impl has bug
  custom_code_at_the_beginning: auto out = at::empty_like(self);
  interface: diopiMulScalar(ctx, out, self, other)

- schema: "mul_.Scalar(Tensor(a!) self, Scalar other) -> Tensor(a!)"
  #register_op: False
  interface: diopiMulInpScalar(ctx, self, other)

- schema: "aten::mul.Scalar_out(Tensor self, Scalar other, *, Tensor(a!) out) -> Tensor(a!)"
  #register_op: False  # camb impl has bug
  interface: diopiMulScalar(ctx, out, self, other)

- schema: "mul_.Tensor(Tensor(a!) self, Tensor other) -> Tensor(a!)"
  #register_op: False  # camb impl has bug
  custom_code_at_the_beginning: |
    if (other.numel() == 1 && other.is_cpu()) {
        return dipu_mul__scalar(self, other.item());
    }
  interface: diopiMulInp(ctx, self, other)

- schema: "mul.out(Tensor self, Tensor other, *, Tensor(a!) out) -> Tensor(a!)"
  #register_op: False  # camb impl has bug
  custom_code_at_the_beginning: |
    if (other.numel() == 1 && other.is_cpu()) {
        return dipu_mul_scalar_out(self, other.item(), out);
    } else if (self.numel() == 1 && self.is_cpu()) {
        return dipu_mul_scalar_out(other, self.item(), out);
    }
  interface: diopiMul(ctx, out, self, other)

- schema: "aten::native_batch_norm.out(Tensor input, Tensor? weight, Tensor? bias, Tensor? running_mean, Tensor? running_var, bool training, float momentum, float eps, *, Tensor(a!) out, Tensor(b!) save_mean, Tensor(c!) save_invstd) -> (Tensor(a!), Tensor(b!), Tensor(c!))"
  register_op: False
  #custom_fallback: True
  #force_fallback: False
  interface: diopiBatchNorm(ctx, out, save_mean, save_invstd, input, weight, bias, const_cast<diopiTensorHandle_t>(running_mean), const_cast<diopiTensorHandle_t>(running_var), training, momentum, eps);

- schema: "aten::native_batch_norm(Tensor input, Tensor? weight, Tensor? bias, Tensor? running_mean, Tensor? running_var, bool training, float momentum, float eps) -> (Tensor, Tensor, Tensor)"
  register_op: False
  #custom_fallback: True
  #force_fallback: False
  custom_code_at_the_beginning: |
    const int64_t dim_c = input.size(1);
    auto out0 = at::empty_like(input);
    auto options = input.options().dtype(at::kFloat);
    auto out1 = at::empty({dim_c}, options);
    auto out2 = at::empty({dim_c}, options);
  interface: diopiBatchNorm(ctx, out0, out1, out2, input, weight, bias, const_cast<diopiTensorHandle_t>(running_mean), const_cast<diopiTensorHandle_t>(running_var), training, momentum, eps);

- schema: "native_batch_norm_backward(Tensor grad_out, Tensor input, Tensor? weight, Tensor? running_mean, Tensor? running_var, Tensor? save_mean, Tensor? save_invstd, bool train, float eps, bool[3] output_mask) -> (Tensor, Tensor, Tensor)"
  register_op: False
  #custom_fallback: True
  #force_fallback: True
  custom_code_at_the_beginning: |
    int64_t dim_c = input.size(1);
    auto options = input.options().dtype(at::kFloat);
    at::Tensor out0 = at::empty(input.sizes(), input.options());
    at::Tensor out1 = at::empty({dim_c}, options);
    at::Tensor out2 = at::empty({dim_c}, options);
  interface: diopiBatchNormBackward(ctx, out0, out1, out2, grad_out, input, weight, running_mean, running_var, save_mean, save_invstd, train, eps)

- schema: "native_layer_norm(Tensor input, SymInt[] normalized_shape, Tensor? weight, Tensor? bias, float eps) -> (Tensor out, Tensor save_mean, Tensor save_invstd)"
  custom_code_at_the_beginning: |
    const auto input_shape = input.sizes();
    const int axis = input_shape.size() - normalized_shape.size();
    const int64_t M = c10::multiply_integers(input_shape.cbegin(), input_shape.cbegin() + axis);
    std::vector<int64_t> stats_shape(input_shape.size(), 1);
    std::copy(input_shape.begin(), input_shape.begin() + axis, stats_shape.begin());
    auto options = input.options();
    auto save_mean = at::empty(stats_shape, options);
    auto save_invstd = at::empty(stats_shape, options);
    auto out = at::empty_like(input);
  interface: diopiLayerNorm(ctx,  out,  save_mean,  save_invstd,  input,  weight,  bias, normalized_shape, eps);

- schema: "native_layer_norm_backward(Tensor grad_out, Tensor input, SymInt[] normalized_shape, Tensor mean, Tensor rstd, Tensor? weight, Tensor? bias, bool[3] output_mask) -> (Tensor grad_input, Tensor grad_weight, Tensor grad_bias)"
  custom_code_at_the_beginning: |
    auto options = grad_out.options();
    auto grad_input = output_mask[0] ? at::empty(input.sizes(), options) : at::Tensor();
    auto grad_weight = output_mask[1] ? at::empty(weight.value().sizes(), options) : at::Tensor();
    auto grad_bias = output_mask[2] ? at::empty(bias.value().sizes(), options) : at::Tensor();
  interface: diopiLayerNormBackward(ctx, grad_input, grad_weight, grad_bias, grad_out, input, weight,  bias, mean, rstd, normalized_shape);

- schema: "aten::native_layer_norm_backward.out(Tensor grad_out, Tensor input, SymInt[] normalized_shape, Tensor mean, Tensor rstd, Tensor? weight, Tensor? bias, bool[3] output_mask, *, Tensor(a!) grad_input, Tensor(b!) grad_weight, Tensor(c!) grad_bias) -> (Tensor(a!), Tensor(b!), Tensor(c!))"
  interface: diopiLayerNormBackward(ctx, grad_input, grad_weight, grad_bias, grad_out, input, weight,  bias, mean, rstd, normalized_shape);

- schema: "adaptive_avg_pool2d.out(Tensor self, SymInt[2] output_size, *, Tensor(a!) out) -> Tensor(a!)"
  #autocompare: disable # TODO: cpu impl not support half now
  interface: diopiAdaptiveAvgPool2d(ctx, out, self, output_size)

- schema: "_adaptive_avg_pool2d(Tensor self, SymInt[2] output_size) -> Tensor"
  custom_code_at_the_beginning: |
    TORCH_CHECK(output_size.size() == 2, __func__, ":", __FILE__, ":", __LINE__,
        " output_size should equal 2, size is ", output_size.size());
    auto out_tensor_size = self.sizes().vec();
    out_tensor_size[self.dim() - 2] = output_size[0].expect_int();
    out_tensor_size[self.dim() - 1] = output_size[1].expect_int();
    at::Tensor out = at::empty(out_tensor_size, self.options());
  interface: diopiAdaptiveAvgPool2d(ctx, out, self, output_size)

- schema: "_adaptive_avg_pool2d_backward(Tensor grad_output, Tensor self) -> Tensor"
  custom_code_at_the_beginning: |
    auto out = at::empty_like(self);
  interface: diopiAdaptiveAvgPool2dBackward(ctx, out, grad_output, self);

- schema: "eq.Scalar_out(Tensor self, Scalar other, *, Tensor(a!) out) -> Tensor(a!)"
  interface: diopiEqScalar(ctx, out, self, other)

- schema: "eq.Tensor_out(Tensor self, Tensor other, *, Tensor(a!) out) -> Tensor(a!)"
  custom_code_at_the_beginning: |
    if (other.numel() == 1 && other.is_cpu()) {
        return dipu_eq_scalar_out(self, other.item(), out);
    } else if (self.numel() == 1 && self.is_cpu()) {
        return dipu_eq_scalar_out(other, self.item(), out);
    }
  interface: diopiEq(ctx, out, self, other)

- schema: "eq_.Scalar(Tensor(a!) self, Scalar other) -> Tensor(a!)"
  interface: diopiEqInpScalar(ctx, self, other)

- schema: "eq_.Tensor(Tensor(a!) self, Tensor other) -> Tensor(a!)"
  custom_code_at_the_beginning: |
    if (other.numel() == 1 && other.is_cpu()) {
        return dipu_eq__scalar(self, other.item());
    }
  interface: diopiEqInp(ctx, self, other)

- schema: "lt.Scalar_out(Tensor self, Scalar other, *, Tensor(a!) out) -> Tensor(a!)"
  interface: diopiLtScalar(ctx, out, self, other)

- schema: "lt.Tensor_out(Tensor self, Tensor other, *, Tensor(a!) out) -> Tensor(a!)"
  custom_code_at_the_beginning: |
    if (other.numel() == 1 && other.is_cpu()) {
        return dipu_lt_scalar_out(self, other.item(), out);
    } else if (self.numel() == 1 && self.is_cpu()) {
        return dipu_lt_scalar_out(other, self.item(), out);
    }
  interface: diopiLt(ctx, out, self, other)

- schema: "lt_.Scalar(Tensor(a!) self, Scalar other) -> Tensor(a!)"
  interface: diopiLtInpScalar(ctx, self, other)

- schema: "lt_.Tensor(Tensor(a!) self, Tensor other) -> Tensor(a!)"
  custom_code_at_the_beginning: |
    if (other.numel() == 1 && other.is_cpu()) {
        return dipu_lt__scalar(self, other.item());
    }
  interface: diopiLtInp(ctx, self, other)

- schema: "ne.Scalar_out(Tensor self, Scalar other, *, Tensor(a!) out) -> Tensor(a!)"
  interface: diopiNeScalar(ctx, out, self, other)

- schema: "ne.Tensor_out(Tensor self, Tensor other, *, Tensor(a!) out) -> Tensor(a!)"
  custom_code_at_the_beginning: |
    if (other.numel() == 1 && other.is_cpu()) {
        return dipu_ne_scalar_out(self, other.item(), out);
    } else if (self.numel() == 1 && self.is_cpu()) {
        return dipu_ne_scalar_out(other, self.item(), out);
    }
  interface: diopiNe(ctx, out, self, other)

- schema: "ne_.Scalar(Tensor(a!) self, Scalar other) -> Tensor(a!)"
  interface: diopiNeInpScalar(ctx, self, other)

- schema: "ne_.Tensor(Tensor(a!) self, Tensor other) -> Tensor(a!)"
  custom_code_at_the_beginning: |
    if (other.numel() == 1 && other.is_cpu()) {
        return dipu_ne__scalar(self, other.item());
    }
  interface: diopiNeInp(ctx, self, other)

- schema: "ge.Scalar_out(Tensor self, Scalar other, *, Tensor(a!) out) -> Tensor(a!)"
  interface: diopiGeScalar(ctx, out, self, other)

- schema: "ge.Tensor_out(Tensor self, Tensor other, *, Tensor(a!) out) -> Tensor(a!)"
  custom_code_at_the_beginning: |
    if (other.numel() == 1 && other.is_cpu()) {
        return dipu_ge_scalar_out(self, other.item(), out);
    } else if (self.numel() == 1 && self.is_cpu()) {
        return dipu_ge_scalar_out(other, self.item(), out);
    }
  interface: diopiGe(ctx, out, self, other)

- schema: "ge_.Scalar(Tensor(a!) self, Scalar other) -> Tensor(a!)"
  interface: diopiGeInpScalar(ctx, self, other)

- schema: "ge_.Tensor(Tensor(a!) self, Tensor other) -> Tensor(a!)"
  custom_code_at_the_beginning: |
    if (other.numel() == 1 && other.is_cpu()) {
        return dipu_ge__scalar(self, other.item());
    }
  interface: diopiGeInp(ctx, self, other)

- schema: "gt.Scalar_out(Tensor self, Scalar other, *, Tensor(a!) out) -> Tensor(a!)"
  interface: diopiGtScalar(ctx, out, self, other)

- schema: "gt.Tensor_out(Tensor self, Tensor other, *, Tensor(a!) out) -> Tensor(a!)"
  custom_code_at_the_beginning: |
    if (other.numel() == 1 && other.is_cpu()) {
        return dipu_gt_scalar_out(self, other.item(), out);
    } else if (self.numel() == 1 && self.is_cpu()) {
        return dipu_gt_scalar_out(other, self.item(), out);
    }
  interface: diopiGt(ctx, out, self, other)

- schema: "gt_.Scalar(Tensor(a!) self, Scalar other) -> Tensor(a!)"
  interface: diopiGtInpScalar(ctx, self, other)

- schema: "gt_.Tensor(Tensor(a!) self, Tensor other) -> Tensor(a!)"
  custom_code_at_the_beginning: |
    if (other.numel() == 1 && other.is_cpu()) {
        return dipu_gt__scalar(self, other.item());
    }
  interface: diopiGtInp(ctx, self, other)

- schema: "le.Scalar_out(Tensor self, Scalar other, *, Tensor(a!) out) -> Tensor(a!)"
  interface: diopiLeScalar(ctx, out, self, other)

- schema: "le.Tensor_out(Tensor self, Tensor other, *, Tensor(a!) out) -> Tensor(a!)"
  custom_code_at_the_beginning: |
    if (other.numel() == 1 && other.is_cpu()) {
        return dipu_le_scalar_out(self, other.item(), out);
    } else if (self.numel() == 1 && self.is_cpu()) {
        return dipu_le_scalar_out(other, self.item(), out);
    }
  interface: diopiLe(ctx, out, self, other)

- schema: "le_.Scalar(Tensor(a!) self, Scalar other) -> Tensor(a!)"
  interface: diopiLeInpScalar(ctx, self, other)

- schema: "le_.Tensor(Tensor(a!) self, Tensor other) -> Tensor(a!)"
  custom_code_at_the_beginning: |
    if (other.numel() == 1 && other.is_cpu()) {
        return dipu_le__scalar(self, other.item());
    }
  interface: diopiLeInp(ctx, self, other)

- schema: "relu_(Tensor(a!) self) -> Tensor(a!)"
  interface: diopiReluInp(ctx, self)

- schema: "relu(Tensor self) -> Tensor"
  custom_code_at_the_beginning: auto out = at::empty_like(self);
  interface: diopiRelu(ctx, out, self)

- schema: "randperm.out(int n, *, Tensor(a!) out) -> Tensor(a!)"
  autocompare: disable
  interface: diopiRandperm(ctx, out, n, 0)

- schema: "randperm.generator_out(int n, *, Generator? generator, Tensor(a!) out) -> Tensor(a!)"
  autocompare: disable
  custom_code_at_the_beginning: |
    const int64_t seed = (generator.has_value() && generator.value().defined()) ? generator.value().seed() : 0;
  interface: diopiRandperm(ctx, out, n, seed)

- schema: "aten::sum.IntList_out(Tensor self, int[1]? dim, bool keepdim=False, *, ScalarType? dtype=None, Tensor(a!) out) -> Tensor(a!)"
  custom_code_at_the_beginning: |
    ::diopiSize_t diopi_size = toDiopiSize(dim);
  interface: diopiSum(ctx, out, self, diopi_size)

- schema: "addmm.out(Tensor self, Tensor mat1, Tensor mat2, *, Scalar beta=1, Scalar alpha=1, Tensor(a!) out) -> Tensor(a!)"
  custom_code_at_the_beginning: |
  interface: diopiAddmm(&context, out, self, mat1, mat2, beta, alpha)

- schema: "cross_entropy_loss_backward(Tensor grad_output, Tensor self, Tensor target, Tensor? weight=None, int reduction=Mean, SymInt ignore_index=-100, float label_smoothing=0.0) -> Tensor"
  register_op: False
  custom_code_at_the_beginning: |
    const auto reductionDiopi = static_cast<::diopiReduction_t>(reduction);
    at::Tensor out = at::empty_like(self);
  interface: diopiCrossEntropyLossBackward(ctx, out, grad_output, self, target, weight, reductionDiopi, ignore_index.expect_int(), label_smoothing)


- schema: "cross_entropy_loss(Tensor self, Tensor target, Tensor? weight=None, int reduction=Mean, SymInt ignore_index=-100, float label_smoothing=0.0) -> Tensor"
  autograd: True
  custom_code_at_the_beginning: |
    const int64_t ignore_index_int = ignore_index.expect_int();
    const auto reductionDiopi = static_cast<::diopiReduction_t>(reduction);
    at::Tensor out;
    auto options = self.options();
    if (reductionDiopi == ReductionNone) {
      out = at::empty(target.sizes(), options);
    } else {
      out = at::empty({}, options);
    }
  interface: diopiCrossEntropyLoss(ctx, out, self, target, weight, reductionDiopi, ignore_index_int, label_smoothing)
  backward_schema: "cross_entropy_loss_backward(Tensor grad_output, Tensor self, Tensor target, Tensor? weight=None, int reduction=Mean, SymInt ignore_index=-100, float label_smoothing=0.0) -> Tensor"
  saved_data: [reduction, ignore_index, label_smoothing, weight, self, target]
  cal_grad_code: |
    auto grad_output = grad_outputs.at(0);
    auto reduction = reduction_.toInt();
    auto ignore_index = ignore_index_.toInt();
    auto label_smoothing = label_smoothing_.toDouble();
    auto weight = weight_.toOptional<at::Tensor>();
    auto self = self_.toTensor();
    auto target = target_.toTensor();
  backward_return_code: |
    std::vector<at::Tensor> outputs(6);
    outputs[0] = result;
    return outputs;


- schema: "convolution_backward(Tensor grad_output, Tensor input, Tensor weight, int[] bias_sizes, int[] stride, int[] padding, int[] dilation, bool transposed, int[] output_padding, int groups, bool[3] output_mask) -> (Tensor grad_input, Tensor grad_weight, Tensor grad_bias)"
  register_op: False
  size_attr: [stride, padding, dilation, bias_sizes]
  custom_code_at_the_beginning: |
    at::Tensor grad_input;
    at::Tensor grad_weight;
    at::Tensor grad_bias;
    grad_input = at::empty(input.sizes(), input.options());
    grad_weight = at::empty(weight.sizes(), weight.options().dtype(at::kFloat));
    if (output_mask[2]) {
        c10::IntArrayRef bias_size = { grad_output.size(1) };
        grad_bias = at::empty(bias_size, grad_output.options());
    }
    ::diopiSize_t output_paddingDiopiSize;
  custom_code_before_call_diopi: |
    ::diopiSize_t* bias_sizes_ptr = output_mask[2] ? &bias_sizesDiopiSize : nullptr;
  interface: diopiConvolution2dBackward(ctx, grad_input, grad_weight, grad_bias, grad_output, input, weight, bias_sizes_ptr, stride, padding, dilation, false, output_paddingDiopiSize, groups);

- schema: conv2d(Tensor input, Tensor weight, Tensor? bias=None, int[2] stride=1, int[2] padding=0, int[2] dilation=1, int groups=1) -> Tensor
  size_attr: [stride, padding, dilation]
  custom_code_at_the_beginning: |
    int64_t batch_size = input.size(0);
    int64_t height = input.size(2);
    int64_t width = input.size(3);
    int64_t out_channel = weight.size(0);
    auto kernel_size = weight.sizes().slice(2);
    int64_t out_height = (height + 2 * padding[0] - dilation[0] * (kernel_size[0] - 1) - 1) / stride[0] + 1;
    int64_t out_width = (width + 2 * padding[1] - dilation[1] * (kernel_size[1] - 1) - 1) / stride[1] + 1;
    c10::SmallVector<int64_t, 8> output_size = {batch_size, out_channel, out_height, out_width};
    at::Tensor out = at::empty(output_size, input.options());
  interface: diopiConvolution2d(&context, out, input, weight, bias, stride, padding, dilation, groups)
  autograd: True
  forward_process_code: |
    bool bias_has_value = (bias.has_value() == true) ? bias.value().requires_grad() : false;
  saved_data: [stride, padding, dilation, groups, bias_has_value, input, weight]
  backward_schema: "convolution_backward(Tensor grad_output, Tensor input, Tensor weight, int[] bias_sizes, int[] stride, int[] padding, int[] dilation, bool transposed, int[] output_padding, int groups, bool[3] output_mask) -> (Tensor grad_input, Tensor grad_weight, Tensor grad_bias)"
  cal_grad_code: |
      auto grad_output = grad_outputs.at(0);
      auto input = input_.toTensor();
      auto weight = weight_.toTensor();
      auto padding = padding_.toIntVector();
      auto stride = stride_.toIntVector();
      auto dilation = dilation_.toIntVector();
      bool bias_has_value = bias_has_value_.toBool();
      auto groups = groups_.toInt();
      std::vector<int64_t> bias_sizes;
      if (bias_has_value) {
        bias_sizes.push_back(grad_output.size(1));
      }
      std::array<bool, 3> output_mask;
      output_mask[0] = input.requires_grad();
      output_mask[1] = weight.requires_grad();
      output_mask[2] = bias_has_value;
      bool transposed = false;
      at::IntArrayRef output_padding{};
  backward_return_code: |
    std::vector<at::Tensor>  outputs = {
          std::get<0>(result), std::get<1>(result), std::get<2>(result),
          at::Tensor(), at::Tensor(), at::Tensor(), at::Tensor()};
    return outputs;

- schema: "dropout_impl(Tensor input, float p, bool train, *, Tensor(a!) mask) -> Tensor"
  custom_code_at_the_beginning: |
    at::Tensor out = at::empty_like(input);
  register_op: False
  interface: diopiDropout(ctx, out, mask, input, p, train)

- schema: "dropout(Tensor input, float p, bool train) -> Tensor"
  autocompare: disable
  custom_code_at_the_beginning: |
    auto mask = at::empty(input.sizes(), input.options().dtype(at::kByte));
    at::Tensor out = at::empty_like(input);
  interface: diopiDropout(ctx, out, mask, input, p, train)
  outs: [mask]
  autograd: True
  saved_data: [p, mask]
  forward_schema: "dropout_impl(Tensor input, float p, bool train, *, Tensor(a!) mask) -> Tensor"
  forward_process_code: |
    auto mask = at::empty(input.sizes(), input.options().dtype(at::kByte));
    at::Tensor out = at::empty_like(input);
  cal_grad_code: |
        auto p = p_.toDouble();
        double p1m = 1. - p;
        double scale = p1m == 0 ? 0. : 1. / p1m;
        auto mask = mask_.toTensor();
        at::Tensor out = grad_outputs[0] * mask * scale;
  backward_return_code: |
    std::vector<at::Tensor> outputs(6);
    outputs[0] = out;
    return outputs;

- schema: "dropout__impl(Tensor(a!) self, Tensor(b!) mask, float p, bool train) -> Tensor(a!)"
  register_op: False
  interface: diopiDropoutInp(ctx, self, mask, p, train)

- schema: "dropout_(Tensor(a!) self, float p, bool train) -> Tensor(a!)"
  custom_code_at_the_beginning: |
    auto mask = at::empty(self.sizes(), self.options().dtype(at::kByte));
  outs: [mask]
  interface: diopiDropoutInp(ctx, self, mask, p, train)
  autograd: True
  forward_process_code: |
    auto mask = at::empty(self.sizes(), self.options().dtype(at::kByte));
  saved_data: [p, mask]
  forward_schema: "dropout__impl(Tensor(a!) self, Tensor(b!) mask, float p, bool train) -> Tensor(a!)"
  cal_grad_code: |
    auto p = p_.toDouble();
    double p1m = 1. - p;
    double scale = p1m == 0 ? 0. : 1. / p1m;
    auto mask = mask_.toTensor();
    at::Tensor out = grad_outputs[0] * mask * scale;
  backward_return_code: |
    std::vector<at::Tensor> outputs(6);
    outputs[0] = out;
    return outputs;
  wrappter_custom_return: return self;



- schema: "log.out(Tensor self, *, Tensor(a!) out) -> Tensor(a!)"
  interface: diopiLog(ctx, out, self)

- schema: "log_(Tensor(a!) self) -> Tensor(a!)"
  interface: diopiLogInp(ctx, self)

- schema: "log2.out(Tensor self, *, Tensor(a!) out) -> Tensor(a!)"
  interface: diopiLog2(ctx, out, self)

- schema: "log2_(Tensor(a!) self) -> Tensor(a!)"
  interface: diopiLog2Inp(ctx, self)

- schema: "abs(Tensor self) -> Tensor"
  custom_code_at_the_beginning: |
    auto out = at::empty_like(self);
  interface: diopiAbs(ctx, out, self)

- schema: "abs_(Tensor(a!) self) -> Tensor(a!)"
  interface: diopiAbsInp(ctx, self)

- schema: "abs.out(Tensor self, *, Tensor(a!) out) -> Tensor(a!)"
  interface: diopiAbs(ctx, out, self)

- schema: "neg.out(Tensor self, *, Tensor(a!) out) -> Tensor(a!)"
  interface: diopiNeg(ctx, out, self)

- schema: "neg_(Tensor(a!) self) -> Tensor(a!)"
  interface: diopiNegInp(ctx, self)

- schema: "sqrt.out(Tensor self, *, Tensor(a!) out) -> Tensor(a!)"
  interface: diopiSqrt(ctx, out, self)

- schema: "sqrt_(Tensor(a!) self) -> Tensor(a!)"
  interface: diopiSqrtInp(ctx, self)

- schema: "all.out(Tensor self, int dim, bool keepdim=False, *, Tensor(a!) out) -> Tensor(a!)"
  interface: diopiAll(ctx, out, self, &dim)

- schema: "all.all_out(Tensor self, *, Tensor(a!) out) -> Tensor(a!)"
  interface: diopiAll(ctx, out, self, nullptr)

- schema: "any.all_out(Tensor self, *, Tensor(a!) out) -> Tensor(a!)"
  interface: diopiAny(ctx, out, self, nullptr)

- schema: "any.out(Tensor self, int dim, bool keepdim=False, *, Tensor(a!) out) -> Tensor(a!)"
  interface: diopiAny(ctx, out, self, &dim)

- schema: "topk.values(Tensor self, int k, int dim=-1, bool largest=True, bool sorted=True, *, Tensor(a!) values, Tensor(b!) indices) -> (Tensor(a!) values, Tensor(b!) indices)"
  interface: diopiTopk(ctx, values, indices, self, k, dim, largest, sorted)

- schema: "topk(Tensor self, int k, int dim=-1, bool largest=True, bool sorted=True) -> (Tensor values, Tensor indices)"
  custom_code_at_the_beginning: |
    std::vector<int64_t> output_size(self.sizes().begin(), self.sizes().end());
    dim = dim < 0 ? (dim + output_size.size()) : dim;
    output_size[dim] = k;
    auto values = at::empty(output_size, self.options());
    auto indices = at::empty(output_size, self.options().dtype(at::kLong));
  interface: diopiTopk(ctx, values, indices, self, k, dim, largest, sorted)

- schema: "mean.out(Tensor self, int[1]? dim, bool keepdim=False, *, ScalarType? dtype=None, Tensor(a!) out) -> Tensor(a!)"
  custom_code_at_the_beginning: |
    ::diopiSize_t diopi_size = toDiopiSize(dim);
  interface: diopiMean(ctx, out, self, diopi_size);

- schema: "std.correction(Tensor self, int[1]? dim=None, *, int? correction=None, bool keepdim=False) -> Tensor"
  custom_code_at_the_beginning: |
    std::vector<int64_t> output_shape = infer_reduce_op_shape(self.sizes(), dim.value_or(std::vector<int64_t>()), keepdim);
    auto out = at::empty(output_shape, self.options());
    bool unbiased = correction.value_or(1) == 1;
    ::diopiSize_t diopi_size = toDiopiSize(dim);
  interface: diopiStd(ctx, out, self, diopi_size, unbiased);

- schema: "std.correction_out(Tensor self, int[1]? dim=None, *, int? correction=None, bool keepdim=False, Tensor(a!) out) -> Tensor(a!)"
  custom_code_at_the_beginning: |
    ::diopiSize_t diopi_size = toDiopiSize(dim);
    bool unbiased = correction.value_or(1) == 1;
  interface: diopiStd(ctx, out, self, diopi_size, unbiased);


- schema: "linear_backward(Tensor input, Tensor grad_output, Tensor weight, bool[3] output_mask) -> (Tensor grad_input, Tensor grad_weight, Tensor grad_bias)"
  register_op: False
  custom_code_at_the_beginning: |
    auto grad_input = at::empty(input.sizes(), input.options());
    auto grad_weight = at::empty(weight.sizes(), weight.options().dtype(at::kFloat));
    at::Tensor grad_bias;
    bool bias_has_value = output_mask[2];
    if (bias_has_value) {
      grad_bias = at::empty({grad_output.size(-1)}, grad_output.options());
    }
  interface: diopiLinearBackward(ctx, grad_input, grad_weight, grad_bias, grad_output, input, weight)

- schema: "linear(Tensor input, Tensor weight, Tensor? bias=None) -> Tensor"
  autograd: True
  custom_code_at_the_beginning: |
    std::vector<int64_t> output_size(input.sizes().begin(), input.sizes().end());
    output_size.back() = weight.sizes()[0];
    auto out = at::empty(output_size, input.options());
  interface: diopiLinear(ctx, out, input, weight, bias)
  forward_process_code: |
    bool bias_has_value = (bias.has_value() == true) ? bias.value().requires_grad() : false;
    std::array<bool, 3> output_mask{input.requires_grad(), weight.requires_grad(), bias_has_value};
  saved_data: [output_mask, input, weight]
  cal_grad_code: |
    auto output_mask = output_mask_.to<std::array<bool, 3>>();
    auto input = input_.toTensor();
    auto weight = weight_.toTensor();
    auto grad_output = grad_outputs[0];
  backward_schema: "linear_backward(Tensor input, Tensor grad_output, Tensor weight, bool[3] output_mask) -> (Tensor grad_input, Tensor grad_weight, Tensor grad_bias)"
  backward_return_code: |
    return {std::get<0>(result), std::get<1>(result), std::get<2>(result)};
- schema: "_log_softmax_backward_data.out(Tensor grad_output, Tensor output, int dim, ScalarType input_dtype, *, Tensor(a!) out) -> Tensor(a!)"
  interface: diopiLogSoftmaxBackward(ctx, out, grad_output, output, dim)

- schema: "_log_softmax.out(Tensor self, int dim, bool half_to_float, *, Tensor(a!) out) -> Tensor(a!)"
  interface: diopiLogSoftmax(ctx, out, self, dim)

- schema: "aten::log_softmax.int_out(Tensor self, int dim, ScalarType? dtype=None, *, Tensor(a!) out) -> Tensor(a!)"
  interface: diopiLogSoftmax(ctx, out, self, dim)

- schema: "max_pool2d_with_indices.out(Tensor self, int[2] kernel_size, int[2] stride=[], int[2] padding=0, int[2] dilation=1, bool ceil_mode=False, *, Tensor(a!) out, Tensor(b!) indices) -> (Tensor(a!), Tensor(b!))"
  size_attr: [kernel_size, stride, padding, dilation]
  interface: diopiMaxPool2dWithIndices(&context, out, indices, self, kernel_size, stride, padding, dilation, ceil_mode)

- schema: max_pool2d_with_indices_backward.grad_input(Tensor grad_output, Tensor self, int[2] kernel_size, int[2] stride, int[2] padding, int[2] dilation, bool ceil_mode, Tensor indices, *, Tensor(a!) grad_input) -> Tensor(a!)
  size_attr: [kernel_size, stride, padding, dilation]
  interface: diopiMaxPool2dBackward(ctx, grad_input, grad_output, self, kernel_size, stride, padding, dilation, ceil_mode, indices)

- schema: nll_loss.out(Tensor self, Tensor target, Tensor? weight=None, int reduction=Mean, SymInt ignore_index=-100, *, Tensor(a!) out) -> Tensor(a!)
  interface: diopiNLLLoss(ctx, out, self, target, weight, static_cast<diopiReduction_t>(reduction), ignore_index.expect_int())

- schema: nll_loss_forward.output(Tensor self, Tensor target, Tensor? weight, int reduction, SymInt ignore_index, *, Tensor(a!) output, Tensor(b!) total_weight) -> (Tensor(a!), Tensor(b!))
  interface: diopiNLLLoss(ctx, output, self, target, weight, static_cast<diopiReduction_t>(reduction), ignore_index.expect_int())

- schema: nll_loss_backward.grad_input(Tensor grad_output, Tensor self, Tensor target, Tensor? weight, int reduction, SymInt ignore_index, Tensor total_weight, *, Tensor(a!) grad_input) -> Tensor(a!)
  interface: diopiNLLLossBackward(&context, grad_input, grad_output, self, target, weight, static_cast<diopiReduction_t>(reduction), ignore_index.expect_int());

- schema: "threshold_backward.grad_input(Tensor grad_output, Tensor self, Scalar threshold, *, Tensor(a!) grad_input) -> Tensor(a!)"
  interface: diopiThresholdBackward(ctx, grad_input, grad_output, self, &threshold)

- schema: "transpose_(Tensor(a!) self, int dim0, int dim1) -> Tensor(a!)"
  register_op: False
  custom_code_at_the_beginning: |
    std::vector<int64_t> output_size(self.sizes().cbegin(), self.sizes().cend());
    std::vector<int64_t> output_stride(self.strides().cbegin(), self.strides().cend());
    std::swap(output_size[dim0], output_size[dim1]);
    std::swap(output_stride[dim0], output_stride[dim1]);
    self.sizes() = output_size;
    self.strides() = output_stride;
    return self;
  interface: diopiTranspose(ctx, self, self, dim0, dim1)

- schema: "bitwise_and.Tensor_out(Tensor self, Tensor other, *, Tensor(a!) out) -> Tensor(a!)"
  interface: diopiBitwiseAnd(ctx, out, self, other)

- schema: "bitwise_and_.Tensor(Tensor(a!) self, Tensor other) -> Tensor(a!)"
  interface: diopiBitwiseAndInp(ctx, self, other)

- schema: "bitwise_and.Scalar_out(Tensor self, Scalar other, *, Tensor(a!) out) -> Tensor(a!)"
  interface: diopiBitwiseAndScalar(ctx, out, self, other)

- schema: "bitwise_and_.Scalar(Tensor(a!) self, Scalar other) -> Tensor(a!)"
  interface: diopiBitwiseAndInpScalar(ctx, self, other)

- schema: "bitwise_not.out(Tensor self, *, Tensor(a!) out) -> Tensor(a!)"
  interface: diopiBitwiseNot(ctx, out, self)

- schema: "bitwise_not_(Tensor(a!) self) -> Tensor(a!)"
  interface: diopiBitwiseNotInp(ctx, self)

- schema: "stack(Tensor[] tensors, int dim=0) -> Tensor"
  custom_code_at_the_beginning: |
    dim += dim < 0 ? tensors[0].sizes().size()+1 : 0;
    auto num_tensors = tensors.size();
    auto shape = tensors[0].sizes();
    std::vector<int64_t> tmp;
    for (int i = 0; i < dim; i++) {
        tmp.push_back(shape[i]);
    }
    tmp.push_back(num_tensors);
    for (int i = dim; i < shape.size(); i++) {
        tmp.push_back(shape[i]);
    }
    const std::vector<int64_t>& const_tmp = tmp;
    shape = at::ArrayRef<int64_t>(const_tmp);
    auto out = at::empty({shape}, tensors[0].options());

    std::vector<diopiConstTensorHandle_t> diopiTensorHandles(tensors.size());
    for (size_t i = 0; i < tensors.size(); ++i) {
      diopiTensorHandles[i] = dipu::diopi_helper::toDiopiTensorHandle(tensors.at(i));
    }
  interface: diopiStack(ctx, out, diopiTensorHandles.data(), num_tensors, dim)

- schema: "stack.out(Tensor[] tensors, int dim=0, *, Tensor(a!) out) -> Tensor(a!)"
  custom_code_at_the_beginning: |
    dim += dim < 0 ? tensors[0].sizes().size() : 0;
    std::vector<diopiConstTensorHandle_t> diopiTensorHandles(tensors.size());
    for (size_t i = 0; i < tensors.size(); ++i) {
      diopiTensorHandles[i] = dipu::diopi_helper::toDiopiTensorHandle(tensors.at(i));
    }
  interface: diopiStack(ctx, out, diopiTensorHandles.data(), tensors.size(), dim)

- schema: "sort(Tensor self, int dim=-1, bool descending=False) -> (Tensor values, Tensor indices)"
  custom_code_at_the_beginning: |
    auto dim_ = dim < 0 ? (dim + self.sizes().size()) : dim;
    auto values = at::empty(self.sizes(), self.options());
    auto indices = at::empty(self.sizes(), self.options().dtype(at::kLong));
  interface: diopiSort(ctx, values, indices, self, dim_, descending, nullptr)

- schema: "sort.values(Tensor self, int dim=-1, bool descending=False, *, Tensor(a!) values, Tensor(b!) indices) -> (Tensor(a!) values, Tensor(b!) indices)"
  custom_code_at_the_beginning: |
    auto dim_ = dim < 0 ? (dim + self.sizes().size()) : dim;
  interface: diopiSort(ctx, values, indices, self, dim_, descending, nullptr)

- schema: "sort.values_stable(Tensor self, *, bool? stable, int dim=-1, bool descending=False, Tensor(a!) values, Tensor(b!) indices) -> (Tensor(a!) values, Tensor(b!) indices)"
  custom_code_at_the_beginning: |
    auto dim_ = dim < 0 ? (dim + self.sizes().size()) : dim;
    bool stable_ = stable.has_value() ? stable.value() : false;
    const bool *p = &stable_;
  interface: diopiSort(ctx, values, indices, self, dim_, descending, p)

- schema: "rsqrt.out(Tensor self, *, Tensor(a!) out) -> Tensor(a!)"
  interface: diopiRsqrt(ctx, out, self)

- schema: "uniform_(Tensor(a!) self, float from=0, float to=1, *, Generator? generator=None) -> Tensor(a!)"
  custom_code_at_the_beginning: |
    const int64_t seed = (generator.has_value() && generator.value().defined()) ? generator.value().seed() : 0;
  interface: diopiUniformInp(ctx, self, from, to, seed)

- schema: "tril(Tensor self, int diagonal=0) -> Tensor"
  custom_code_at_the_beginning: |
    auto out = at::empty_like(self);
  interface: diopiTril(ctx, out, self, diagonal)

- schema: "tril.out(Tensor self, int diagonal=0, *, Tensor(a!) out) -> Tensor(a!)"
  interface: diopiTril(ctx, out, self, diagonal)

- schema: "multinomial(Tensor self, int num_samples, bool replacement=False, *, Generator? generator=None) -> Tensor"
  custom_code_at_the_beginning: |
    auto out = at::empty_like(self);
    if (self.dim() == 2){
      out = at::empty({self.size(0), num_samples}, self.options().dtype(at::kLong));
    }
    else if (self.dim() == 1) {
      out = at::empty({num_samples,}, self.options().dtype(at::kLong));
    }
  interface: diopiMultinomial(ctx, out, self, num_samples, replacement)

- schema: "multinomial.out(Tensor self, int num_samples, bool replacement=False, *, Generator? generator=None, Tensor(a!) out) -> Tensor(a!)"
  interface: diopiMultinomial(ctx, out, self, num_samples, replacement)

- schema: "roll(Tensor self, int[1] shifts, int[1] dims=[]) -> Tensor"
  custom_code_at_the_beginning: |
    auto out = at::empty_like(self);
    ::diopiSize_t diopi_shifts = toDiopiSize(shifts);
    ::diopiSize_t diopi_dims = toDiopiSize(dims);
  interface: diopiRoll(ctx, out, self, diopi_shifts, diopi_dims)

- schema: "leaky_relu(Tensor self, Scalar negative_slope=0.01) -> Tensor"
  custom_code_at_the_beginning: |
    auto out = at::empty_like(self);
  interface: diopiLeakyRelu(ctx, out, self, negative_slope)

- schema: "leaky_relu_(Tensor(a!) self, Scalar negative_slope=0.01) -> Tensor(a!)"
  interface: diopiLeakyReluInp(ctx, self, negative_slope)

- schema: "leaky_relu.out(Tensor self, Scalar negative_slope=0.01, *, Tensor(a!) out) -> Tensor(a!)"
  interface: diopiLeakyRelu(ctx, out, self, negative_slope)

- schema: "leaky_relu_backward.grad_input(Tensor grad_output, Tensor self, Scalar negative_slope, bool self_is_result, *, Tensor(a!) grad_input) -> Tensor(a!)"
  interface: diopiLeakyReluBackward(ctx, grad_input, grad_output, self, negative_slope, self_is_result)

- schema: "mse_loss(Tensor self, Tensor target, int reduction=Mean) -> Tensor"
  custom_code_at_the_beginning: |
    const auto reductionDiopi = static_cast<::diopiReduction_t>(reduction);
    at::Tensor out;
    auto options = self.options();
    if (reductionDiopi == ReductionNone) {
      out = at::empty(self.sizes(), options);
    } else {
      out = at::empty({}, options);
    }
  interface: diopiMSELoss(ctx, out, self, target, reductionDiopi)

- schema: "mse_loss.out(Tensor self, Tensor target, int reduction=Mean, *, Tensor(a!) out) -> Tensor(a!)"
  custom_code_at_the_beginning: |
    const auto reductionDiopi = static_cast<::diopiReduction_t>(reduction);
  interface: diopiMSELoss(ctx, out, self, target, reductionDiopi)

- schema: "mse_loss_backward(Tensor grad_output, Tensor self, Tensor target, int reduction) -> Tensor grad_input"
  custom_code_at_the_beginning: |
    auto grad_input = at::empty(self.sizes(), grad_output.options());
    const auto reductionDiopi = static_cast<::diopiReduction_t>(reduction);
  interface: diopiMSELossBackward(ctx, grad_input, grad_output, self, target, reductionDiopi)

- schema: "clamp_(Tensor(a!) self, Scalar? min=None, Scalar? max=None) -> Tensor(a!)"
  interface: diopiClampInpScalar(ctx, self, min, max)

- schema: "clamp.out(Tensor self, Scalar? min=None, Scalar? max=None, *, Tensor(a!) out) -> Tensor(a!)"
  interface: diopiClampScalar(ctx, out, self, min, max)

- schema: "clamp_.Tensor(Tensor(a!) self, Tensor? min=None, Tensor? max=None) -> Tensor(a!)"
  interface: diopiClampInp(ctx, self, min, max)

- schema: "clamp.Tensor_out(Tensor self, Tensor? min=None, Tensor? max=None, *, Tensor(a!) out) -> Tensor(a!)"
  interface: diopiClamp(ctx, out, self, min, max)

- schema: "random_(Tensor(a!) self, *, Generator? generator=None) -> Tensor(a!)"
  autocompare: disable
  custom_code_at_the_beginning: |
    const int64_t seed = (generator.has_value() && generator.value().defined()) ? generator.value().seed() : 0;
  interface: diopiRandomInp(ctx, self, 0, nullptr, seed)

- schema: "random_.to(Tensor(a!) self, int to, *, Generator? generator=None) -> Tensor(a!)"
  autocompare: disable
  custom_code_at_the_beginning: |
    const int64_t seed = (generator.has_value() && generator.value().defined()) ? generator.value().seed() : 0;
  interface: diopiRandomInp(ctx, self, 0, &to, seed)

- schema: "random_.from(Tensor(a!) self, int from, int? to, *, Generator? generator=None) -> Tensor(a!)"
  autocompare: disable
  custom_code_at_the_beginning: |
    const int64_t seed = (generator.has_value() && generator.value().defined()) ? generator.value().seed() : 0;
  interface: "diopiRandomInp(ctx, self, from, to.has_value() ? &to.value() : nullptr, seed)"

- schema: "nonzero(Tensor self) -> Tensor"
  custom_code_at_the_beginning: |
    at::Tensor out;
    diopiTensorHandle_t out_ptr = nullptr;
  interface: diopiNonzero(ctx, &out_ptr, self);
  custom_code_before_return: |
    dipu::getCurrentDIPUStream().synchronize();
    out = *reinterpret_cast<at::Tensor*>(out_ptr);
- schema: _softmax.out(Tensor self, int dim, bool half_to_float, *, Tensor(a!) out) -> Tensor(a!)
  interface: diopiSoftmax(ctx, out, self, dim);

- schema: "_softmax_backward_data.out(Tensor grad_output, Tensor output, int dim, ScalarType input_dtype, *, Tensor(a!) grad_input) -> Tensor(a!)"
  interface: diopiSoftmaxBackward(ctx, grad_input, grad_output, output, dim);


- schema: pow.Tensor_Tensor_out(Tensor self, Tensor exponent, *, Tensor(a!) out) -> Tensor(a!)
  interface: diopiPowTensor(ctx, out, self, exponent);

- schema: pow.Tensor_Scalar_out(Tensor self, Scalar exponent, *, Tensor(a!) out) -> Tensor(a!)
  interface: diopiPow(ctx, out, self, exponent);

- schema: pow_.Tensor(Tensor(a!) self, Tensor exponent) -> Tensor(a!)
  interface: diopiPowInpTensor(ctx, self, exponent);

- schema: pow_.Scalar(Tensor(a!) self, Scalar exponent) -> Tensor(a!)
  interface: diopiPowInp(ctx, self, exponent);

- schema: pow.Scalar_out(Scalar self, Tensor exponent, *, Tensor(a!) out) -> Tensor(a!)
  interface: diopiPowScalar(ctx, out, self, exponent)

- schema: repeat(Tensor self, SymInt[] repeats) -> Tensor
  autocompare: disable
  custom_code_at_the_beginning: |
    std::vector<int64_t> output_size(repeats.size());
    for (int i = 0;i< repeats.size();++i) {
      output_size[i] = repeats.at(i).expect_int();
    }

    const auto& self_sizes = self.sizes();
    for (int i = self_sizes.size() - 1, j = output_size.size() - 1;i >= 0;i--, j--) {
      output_size[j] *= self_sizes.at(i);
    }

    at::Tensor out = at::empty(output_size, self.options());
  interface: diopiRepeat(ctx, out, self, repeats)

- schema: rsub.Tensor(Tensor self, Tensor other, *, Scalar alpha=1) -> Tensor
  custom_code_at_the_beginning: |
    auto out = at::empty_like(self);
    return dipu_sub_out(other, self, alpha, out);
  interface: diopiSub(ctx, out, other, self, alpha)

- schema: "unique_dim(Tensor self, int dim, bool sorted=True, bool return_inverse=False, bool return_counts=False) -> (Tensor out, Tensor indices, Tensor counts)"
  custom_code_at_the_beginning: |
    at::Tensor out, counts, indices;
    if (return_inverse) {
      const auto ndims = self.sizes().size();
      dim += ndims < 0 ? ndims : 0;
      indices = at::empty({self.sizes().at(dim)}, self.options().dtype(at::kLong));
    }
    diopiTensorHandle_t out_ptr = nullptr;
    diopiTensorHandle_t counts_ptr = nullptr;
  interface: diopiUnique(ctx, &out_ptr, self, &dim, sorted, return_counts, indices, &counts_ptr);
  custom_code_before_return: |
    dipu::getCurrentDIPUStream().synchronize();
    out = *reinterpret_cast<at::Tensor*>(out_ptr);
    if (return_counts) {
      counts = *reinterpret_cast<at::Tensor*>(counts_ptr);
    }

- schema: "_unique2(Tensor self, bool sorted=True, bool return_inverse=False, bool return_counts=False) -> (Tensor out, Tensor indices, Tensor counts)"
  custom_code_at_the_beginning: |
    at::Tensor out, counts, indices;
    if (return_inverse) {
      indices = at::empty(self.sizes(), self.options().dtype(at::kLong));
    }
    diopiTensorHandle_t out_ptr = nullptr;
    diopiTensorHandle_t counts_ptr = nullptr;
  interface: diopiUnique(ctx, &out_ptr, self, nullptr, sorted, return_counts, indices, &counts_ptr);
  custom_code_before_return: |
    dipu::getCurrentDIPUStream().synchronize();
    out = *reinterpret_cast<at::Tensor*>(out_ptr);
    if (return_counts) {
      counts = *reinterpret_cast<at::Tensor*>(counts_ptr);
    }

- schema: "aten::cat.out(const at::ITensorListRef & tensors, int dim=0, *, Tensor(a!) out) -> Tensor(a!)"
  custom_code_at_the_beginning: |
    std::vector<diopiConstTensorHandle_t> diopiTensorHandles(tensors.size(), nullptr);
    std::transform(tensors.begin(), tensors.end(), diopiTensorHandles.begin(), [](const at::Tensor& tensor){
        return dipu::diopi_helper::toDiopiTensorHandle(tensor);
    });
  interface: diopiCat(ctx, out, diopiTensorHandles.data(), tensors.size(), dim);

- schema: "masked_fill.Tensor(Tensor self, Tensor mask, Tensor value) -> Tensor"
  custom_code_at_the_beginning: |
    auto out = at::empty_like(self);
  interface: diopiMaskedFill(ctx, out, self, mask, value)

- schema: "masked_fill_.Tensor(Tensor(a!) self, Tensor mask, Tensor value) -> Tensor(a!)"
  interface: diopiMaskedFillInp(ctx, self, mask, value)

- schema: "masked_fill.Scalar(Tensor self, Tensor mask, Scalar value) -> Tensor"
  custom_code_at_the_beginning: |
    auto out = at::empty_like(self);
  interface: diopiMaskedFillScalar(ctx, out, self, mask, value)

- schema: "masked_fill_.Scalar(Tensor(a!) self, Tensor mask, Scalar value) -> Tensor(a!)"
  interface: diopiMaskedFillInpScalar(ctx, self, mask, value)

- schema: "min(Tensor self) -> Tensor"
  custom_code_at_the_beginning: |
    auto out = at::empty({}, self.options());
  interface: diopiMinAll(ctx, out, self)

- schema: "min.dim_min(Tensor self, int dim, bool keepdim=False, *, Tensor(a!) min, Tensor(b!) min_indices) -> (Tensor(a!) min, Tensor(b!) min_indices)"
  custom_code_at_the_beginning: |
    dim += ((dim >= 0) ? 0 : self.sizes().size());
  interface: diopiMin(ctx, min, min_indices, self, dim)

- schema: "max(Tensor self) -> Tensor"
  custom_code_at_the_beginning: |
    auto out = at::empty({}, self.options());
  interface: diopiMaxAll(ctx, out, self)

- schema: "maximum.out(Tensor self, Tensor other, *, Tensor(a!) out) -> Tensor(a!)"
  interface: diopiMaximum(ctx, out, self, other)

- schema: "max.dim_max(Tensor self, int dim, bool keepdim=False, *, Tensor(a!) max, Tensor(b!) max_indices) -> (Tensor(a!) max, Tensor(b!) max_indices)"
  custom_code_at_the_beginning: |
    dim += ((dim >= 0) ? 0 : self.sizes().size());
    auto output_size = self.sizes().vec();
  interface: diopiMax(ctx, max, max_indices, self, dim)

- schema: "addcdiv.out(Tensor self, Tensor tensor1, Tensor tensor2, *, Scalar value=1, Tensor(a!) out) -> Tensor(a!)"
  interface:  diopiAddcdiv(ctx, out, self,tensor1,tensor2,value)

- schema: "addcdiv_(Tensor(a!) self, Tensor tensor1, Tensor tensor2, *, Scalar value=1) -> Tensor(a!)"
  interface:  diopiAddcdivInp(ctx,self , tensor1, tensor2, value)

- schema: "addcmul.out(Tensor self, Tensor tensor1, Tensor tensor2, *, Scalar value=1, Tensor(a!) out) -> Tensor(a!)"
  interface:  diopiAddcmul(ctx, out, self, tensor1, tensor2, value)

- schema: "addcmul_(Tensor(a!) self, Tensor tensor1, Tensor tensor2, *, Scalar value=1) -> Tensor(a!)"
  interface:  diopiAddcmulInp(ctx,self,tensor1, tensor2, value)

- schema: "exp.out(Tensor self, *, Tensor(a!) out) -> Tensor(a!)"
  interface:  diopiExp(ctx, out, self)

- schema: "exp_(Tensor(a!) self) -> Tensor(a!)"
  interface:  diopiExpInp(ctx, self)

- schema: "tanh.out(Tensor self, *, Tensor(a!) out) -> Tensor(a!)"
  interface: diopiTanh(ctx, out,self)

- schema: "tanh_(Tensor(a!) self) -> Tensor(a!)"
  interface: diopiTanhInp(ctx,self)

- schema: "argmax.out(Tensor self, int? dim=None, bool keepdim=False, *, Tensor(a!) out) -> Tensor(a!)"
  custom_code_at_the_beginning: |
    const int64_t* ptr = dim.has_value() ? (&dim.value()): nullptr;
  interface: diopiArgmax(ctx, out, self, ptr, keepdim)

- schema: "masked_select(Tensor self, Tensor mask) -> Tensor"
  custom_code_at_the_beginning: |
    at::Tensor out;
    diopiTensorHandle_t out_ptr = nullptr;
  interface: diopiMaskedSelect(ctx, &out_ptr, self, mask);
  custom_code_before_return: |
    dipu::getCurrentDIPUStream().synchronize();
    out = *reinterpret_cast<at::Tensor*>(out_ptr);

- schema: "masked_select.out(Tensor self, Tensor mask, *, Tensor(a!) out) -> Tensor(a!)"
  interface: diopiMaskedSelect(ctx, &out, self, mask);

- schema: "baddbmm.out(Tensor self, Tensor batch1, Tensor batch2, *, Scalar beta=1, Scalar alpha=1, Tensor(a!) out) -> Tensor(a!)"
  custom_code_at_the_beginning: |
    double betaDouble = beta.toDouble();
    double alphaDouble = alpha.toDouble();
  interface: diopiBaddbmm(ctx, out, self, batch1, batch2, betaDouble, alphaDouble)

- schema: "baddbmm_(Tensor(a!) self, Tensor batch1, Tensor batch2, *, Scalar beta=1, Scalar alpha=1) -> Tensor(a!)"
  custom_code_at_the_beginning: |
    double betaDouble = beta.toDouble();
    double alphaDouble = alpha.toDouble();
  interface: diopiBaddbmmInp(ctx, self, batch1, batch2, betaDouble, alphaDouble)

- schema: "floor_divide(Tensor self, Tensor other) -> Tensor"
  custom_code_at_the_beginning: |
    at::Tensor out = at::empty_like(self);
    out = dipu_div_out(self,other,out);
  interface: diopiFloorInp(ctx,out)

- schema: "where.self(Tensor condition, Tensor self, Tensor other) -> Tensor"
  custom_code_at_the_beginning: |
    auto shape = at::infer_size(condition.sizes(), self.sizes());
    shape = at::infer_size(shape, other.sizes());
    auto out = at::empty(shape, self.options());
  interface: diopiWhere(ctx, out, condition,self, other)

- schema: "gelu.out(Tensor self, *, str approximate='none', Tensor(a!) out) -> Tensor(a!)"
  interface: diopiGelu(ctx, out, self, std::string(approximate).data())

- schema: "gelu_backward.grad_input(Tensor grad_output, Tensor self, *, str approximate='none', Tensor(a!) grad_input) -> Tensor(a!)"
  interface: diopiGeluBackward(ctx, grad_input, grad_output, self, std::string(approximate).data())

- schema: "hardtanh(Tensor self, Scalar min_val=-1, Scalar max_val=1) -> Tensor"
  custom_code_at_the_beginning: auto out = at::empty_like(self);
  custom_code_before_call_diopi: |
    min_valDiopiScalar = dipu::diopi_helper::toDiopiScalar(min_val, at::kDouble);
    max_valDiopiScalar = dipu::diopi_helper::toDiopiScalar(max_val, at::kDouble);

  interface: diopiHardtanh(ctx, out, self, min_val, max_val)

- schema: "hardtanh_(Tensor(a!) self, Scalar min_val=-1, Scalar max_val=1) -> Tensor(a!)"
  custom_code_before_call_diopi: |
    min_valDiopiScalar = dipu::diopi_helper::toDiopiScalar(min_val, at::kDouble);
    max_valDiopiScalar = dipu::diopi_helper::toDiopiScalar(max_val, at::kDouble);
  interface: diopiHardtanhInp(ctx, self, min_val, max_val)

- schema: "hardtanh.out(Tensor self, Scalar min_val=-1, Scalar max_val=1, *, Tensor(a!) out) -> Tensor(a!)"
  custom_code_before_call_diopi: |
    min_valDiopiScalar = dipu::diopi_helper::toDiopiScalar(min_val, at::kDouble);
    max_valDiopiScalar = dipu::diopi_helper::toDiopiScalar(max_val, at::kDouble);

  interface: diopiHardtanh(ctx, out, self, min_val, max_val)

- schema: "hardtanh_backward.grad_input(Tensor grad_output, Tensor self, Scalar min_val, Scalar max_val, *, Tensor(a!) grad_input) -> Tensor(a!)"
  register_op: False # camb has acc bug
  interface: diopiHardtanhBackward(ctx, grad_input, grad_output, self, min_val, max_val)

- schema: "hardtanh_backward(Tensor grad_output, Tensor self, Scalar min_val, Scalar max_val) -> Tensor grad_input"
  register_op: False # camb has acc bug
  custom_code_at_the_beginning: |
    auto grad_input = at::empty(self.sizes(), grad_output.options());
  interface: diopiHardtanhBackward(ctx, grad_input, grad_output, self, min_val, max_val)


- schema: "sin(Tensor self) -> Tensor"
  custom_code_at_the_beginning: |
    auto out = at::empty_like(self);
  interface: diopiSin(ctx, out, self)

- schema: "sin.out(Tensor self, *, Tensor(a!) out) -> Tensor(a!)"
  interface: diopiSin(ctx, out, self)

- schema: "sin_(Tensor(a!) self) -> Tensor(a!)"
  interface: diopiSinInp(ctx, self)

- schema: "cos(Tensor self) -> Tensor"
  custom_code_at_the_beginning: |
    auto out = at::empty_like(self);
  interface: diopiCos(ctx, out, self)

- schema: "cos.out(Tensor self, *, Tensor(a!) out) -> Tensor(a!)"
  interface: diopiCos(ctx, out, self)

- schema: "cos_(Tensor(a!) self) -> Tensor(a!)"
  interface: diopiCosInp(ctx, self)

- schema: "bmm.out(Tensor self, Tensor mat2, *, Tensor(a!) out) -> Tensor(a!)"
  interface: diopiBmm(ctx, out, self, mat2)

- schema: "silu.out(Tensor self, *, Tensor(a!) out) -> Tensor(a!)"
  custom_fallback: True
  force_fallback: False
  interface: diopiSilu(ctx, out, self)

- schema: "reciprocal.out(Tensor self, *, Tensor(a!) out) -> Tensor(a!)"
  interface: diopiReciprocal(ctx, out, self)

- schema: "normal_(Tensor(a!) self, float mean=0, float std=1, *, Generator? generator=None) -> Tensor(a!)"
  autocompare: disable
  interface: diopiNormalInp(ctx, self, mean, std)

- schema: "mm.out(Tensor self, Tensor mat2, *, Tensor(a!) out) -> Tensor(a!)"
  interface: diopiMm(ctx, out, self, mat2)

- schema: "matmul(Tensor self, Tensor other) -> Tensor"
  register_op: False
  custom_code_at_the_beginning: |
    const auto shapeA = self.sizes();
    const auto shapeB = other.sizes();
    const int64_t nA= shapeA.size();
    const int64_t nB = shapeB.size();
    std::vector<int64_t> output_shape;
    if (nA == nB && nB == 2) {
        output_shape = {shapeA[0], shapeB[1]};
    } else if (nA == 1 && nB == 2) {
      output_shape = {shapeB[1]};
    } else if (nA == 2 && nB == 1) {
      output_shape = {shapeA[0]};
    } else if (nA > 2 && nB == 1) {
      output_shape = std::vector<int64_t>(shapeA.begin(), shapeA.end() - 1);
    } else if (nA == 1 && nB > 2) {
      output_shape = std::vector<int64_t>(shapeB.begin(), shapeB.end());
      output_shape.erase(output_shape.end() - 2);
    } else if (nA >= 2 && nB >= 2) {
      const int64_t nC = std::max(nA, nB);
      output_shape = std::vector<int64_t>(nC, 1);
      output_shape[output_shape.size() - 1] = shapeB[nB - 1];
      output_shape[output_shape.size() - 2] = shapeA[nA - 2];
      for (int i = 3; i <= nC; ++i) {
        int dim = nC - i;
        if (nA - i >= 0) {
          output_shape[dim] = std::max(output_shape[dim], shapeA[nA - i]);
        }
        if (nB - i >= 0) {
          output_shape[dim] = std::max(output_shape[dim], shapeB[nB - i]);
        }
      }
    }

    auto out = at::empty(output_shape, self.options());

  interface: diopiMatmul(ctx, out, self, other)

- schema: "matmul.out(Tensor self, Tensor other, *, Tensor(a!) out) -> Tensor(a!)"
  register_op: False
  interface: diopiMatmul(ctx, out, self, other)

- schema: "cumsum.out(Tensor self, int dim, *, ScalarType? dtype=None, Tensor(a!) out) -> Tensor(a!)"
  interface: diopiCumsum( ctx,  out, self, dim)

- schema: "flip(Tensor self, int[] dims) -> Tensor"
  custom_code_at_the_beginning: |
    auto out = at::empty_like(self);
    ::diopiSize_t diopi_size = toDiopiSize(dims);
  interface: diopiFlip(ctx, out,self,diopi_size)

- schema: "linspace.out(Scalar start, Scalar end, int steps, *, Tensor(a!) out) -> Tensor(a!)"
  interface: diopiLinspace(ctx,out,  start, end,  steps)

- schema: "gather.out(Tensor self, int dim, Tensor index, *, bool sparse_grad=False, Tensor(a!) out) -> Tensor(a!)"
  interface: diopiGather(ctx,out, self,  dim,  index)

- schema: "index_select(Tensor self, int dim, Tensor index) -> Tensor"
  custom_code_at_the_beginning: |
    auto shape = self.sizes();
    std::vector<int64_t> output_shape(shape.begin(), shape.end());
    dim += dim >= 0 ? 0 : shape.size();
    output_shape[dim] = index.numel();
    auto out = at::empty({output_shape}, self.options());
  interface: diopiIndexSelect(ctx, out, self, dim, index)

- schema: "sigmoid.out(Tensor self, *, Tensor(a!) out) -> Tensor(a!)"
  interface: diopiSigmoid(ctx,out,self)

- schema: "sigmoid_backward.grad_input(Tensor grad_output, Tensor output, *, Tensor(a!) grad_input) -> Tensor(a!)"
  interface: diopiSigmoidBackward(ctx, grad_input, grad_output, output)

- schema: "clamp_min.out(Tensor self, Scalar min, *, Tensor(a!) out) -> Tensor(a!)"
  interface: diopiClampMinScalar(ctx, out, self, min)

- schema: "clamp_max.out(Tensor self, Scalar max, *, Tensor(a!) out) -> Tensor(a!)"
  interface: diopiClampMaxScalar(ctx, out, self, max)

- schema: "minimum.out(Tensor self, Tensor other, *, Tensor(a!) out) -> Tensor(a!)"
  interface: diopiMinimum(ctx,out, self, other)

- schema: "scatter.value_out(Tensor self, int dim, Tensor index, Scalar value, *, Tensor(a!) out) -> Tensor(a!)"
  custom_code_at_the_beginning: |
    const auto str =  std::string("None");
    const char* appr = str.data();
  interface: diopiScatterScalar(ctx,out, self, dim, value, index, appr)

- schema: "remainder.Tensor_out(Tensor self, Tensor other, *, Tensor(a!) out) -> Tensor(a!)"
  interface: diopiRemainderTensor(ctx,out, self, other)

- schema: "norm.out(Tensor self, Scalar? p, int[1] dim, bool keepdim=False, *, Tensor(a!) out) -> Tensor(a!)"
  custom_code_at_the_beginning: |
    ::diopiSize_t dimDiopiSize = toDiopiSize(dim);
  interface: diopiNorm(ctx, out, self, p, dimDiopiSize);

- schema: "floor.out(Tensor self, *, Tensor(a!) out) -> Tensor(a!)"
  interface:  diopiFloor(ctx, out,self);

<<<<<<< HEAD
- schema: "_index_put_impl_(Tensor(a!) self, Tensor?[] indices, Tensor values, bool accumulate=False, bool unsafe=False) -> Tensor(a!)"
=======
- schema: "arange.start_out(Scalar start, Scalar end, Scalar step=1, *, Tensor(a!) out) -> Tensor(a!)"
  register_op: False # camb impl have bug
  custom_code_at_the_beginning: |
    if (out.numel() == 0) {
      int64_t numel = std::floor((end.to<double>() - start.to<double>()) / step.to<double>());
      out.resize_({numel});
    }
  interface: diopiArange(ctx, out, start, end, step)

- schema: "index.Tensor_out(Tensor self, Tensor?[] indices, *, Tensor(a!) out) -> Tensor(a!)"
  register_op: True
>>>>>>> f3ed66d9
  custom_code_at_the_beginning: |
    std::vector<diopiConstTensorHandle_t> indices_vec;
    indices.reserve(indices.size());
    for (auto iter = indices.begin(); iter != indices.end(); ++iter) {
      indices_vec.push_back(diopi_helper::toDiopiTensorHandle(*iter));
    }
<<<<<<< HEAD
  interface: diopiIndexPut(ctx, self, self, values, indices_vec.data(), indices_vec.size(), accumulate)
=======

  interface: diopiIndex(ctx, &out, self, indices_vec.data(), indices_vec.size())
>>>>>>> f3ed66d9
<|MERGE_RESOLUTION|>--- conflicted
+++ resolved
@@ -1223,9 +1223,6 @@
 - schema: "floor.out(Tensor self, *, Tensor(a!) out) -> Tensor(a!)"
   interface:  diopiFloor(ctx, out,self);
 
-<<<<<<< HEAD
-- schema: "_index_put_impl_(Tensor(a!) self, Tensor?[] indices, Tensor values, bool accumulate=False, bool unsafe=False) -> Tensor(a!)"
-=======
 - schema: "arange.start_out(Scalar start, Scalar end, Scalar step=1, *, Tensor(a!) out) -> Tensor(a!)"
   register_op: False # camb impl have bug
   custom_code_at_the_beginning: |
@@ -1237,16 +1234,20 @@
 
 - schema: "index.Tensor_out(Tensor self, Tensor?[] indices, *, Tensor(a!) out) -> Tensor(a!)"
   register_op: True
->>>>>>> f3ed66d9
   custom_code_at_the_beginning: |
     std::vector<diopiConstTensorHandle_t> indices_vec;
     indices.reserve(indices.size());
     for (auto iter = indices.begin(); iter != indices.end(); ++iter) {
       indices_vec.push_back(diopi_helper::toDiopiTensorHandle(*iter));
     }
-<<<<<<< HEAD
-  interface: diopiIndexPut(ctx, self, self, values, indices_vec.data(), indices_vec.size(), accumulate)
-=======
 
   interface: diopiIndex(ctx, &out, self, indices_vec.data(), indices_vec.size())
->>>>>>> f3ed66d9
+
+- schema: "_index_put_impl_(Tensor(a!) self, Tensor?[] indices, Tensor values, bool accumulate=False, bool unsafe=False) -> Tensor(a!)"
+  custom_code_at_the_beginning: |
+    std::vector<diopiConstTensorHandle_t> indices_vec;
+    indices.reserve(indices.size());
+    for (auto iter = indices.begin(); iter != indices.end(); ++iter) {
+      indices_vec.push_back(diopi_helper::toDiopiTensorHandle(*iter));
+    }
+  interface: diopiIndexPut(ctx, self, self, values, indices_vec.data(), indices_vec.size(), accumulate)