- schema: "exampleop.overloadname(Tensor self, Scalar other, Scalar alpha=1, *, Tensor(a!) out) -> Tensor(a!)"
  register_op: False  # Whether generate registe code for this op, default value is True
  print_func_call_info: False # whether generate code that prints function call information
  dummy_call_diopi: False # Does not generate code that actually calls the diopi function, defalut value is False
  custom_code_at_the_beginning: "/* Here can be a piece of c++ code at the begining*/"
  custom_code_before_call_diopi: >
    std::cout << "self:" << self << std::endl;
    std::cout << "other:" << other << std::endl;
  custom_code_before_return: >
    dipu::getCurrentDIPUStream().synchronize();
    std::cout << "out:" << out << std::endl;
  interface: diopiAddScalar(ctx, out, self, other, alpha)

- schema: "aten::add.Scalar_out(Tensor self, Scalar other, Scalar alpha=1, *, Tensor(a!) out) -> Tensor(a!)"
  interface: diopiAddScalar(ctx, out, self, other, alpha)

- schema: "aten::add.out(Tensor self, Tensor other, *, Scalar alpha=1, Tensor(a!) out) -> Tensor(a!)"
  custom_code_at_the_beginning: >
    if (other.numel() == 1 && other.is_cpu()) {
        return dipu_add_scalar_out(self, other.item(), alpha, out);
    } else if (self.numel() == 1 && self.is_cpu()) {
        return dipu_add_scalar_out(other, self.item(), alpha, out);
    }
  interface: diopiAdd(ctx, out, self, other, alpha)

- schema: "aten::sub.Scalar_out(Tensor self, Scalar other, Scalar alpha=1, *, Tensor(a!) out) -> Tensor(a!)"
  interface: diopiSubScalar(ctx, out, self, other, alpha)

- schema: "aten::sub.out(Tensor self, Tensor other, *, Scalar alpha=1, Tensor(a!) out) -> Tensor(a!)"
  custom_code_at_the_beginning: >
    if (other.numel() == 1 && other.is_cpu()) {
        return dipu_sub_scalar_out(self, other.item(), alpha, out);
    } else if (self.numel() == 1 && self.is_cpu()) {
        return dipu_sub_scalar_out(other, self.item(), alpha, out);
    }
  interface: diopiSub(ctx, out, self, other, alpha)

- schema: "div.Scalar(Tensor self, Scalar other) -> Tensor"
  custom_code_at_the_beginning: >
    auto out = at::empty_like(self);
  interface: diopiDivScalar(ctx, out, self, other, RoundModeNone)

- schema: "div_.Scalar(Tensor(a!) self, Scalar other) -> Tensor(a!)"
  interface: diopiDivInpScalar(ctx, self, other, RoundModeNone)

- schema: "div_.Tensor(Tensor(a!) self, Tensor other) -> Tensor(a!)"
  custom_code_at_the_beginning: >
    if (other.numel() == 1 && other.is_cpu()) {
        return dipu_div__scalar(self, other.item());
    }
  interface: diopiDivInp(ctx, self, other, RoundModeNone)

- schema: "aten::div.out(Tensor self, Tensor other, *, Tensor(a!) out) -> Tensor(a!)"
  custom_code_at_the_beginning: >
    if (other.numel() == 1 && other.is_cpu()) {
        out = dipu_div_scalar(self, other.item());
        return out;
    } else if (self.numel() == 1 && self.is_cpu()) {
        out = dipu_div_scalar(other, self.item());
        return out;
    }
  interface: diopiDiv(ctx, out, self, other, RoundModeNone)

- schema: "aten::div.Scalar_mode_out(Tensor self, Scalar other, *, str? rounding_mode, Tensor(a!) out) -> Tensor(a!)"
  custom_code_at_the_beginning: >
    const auto mode = toDiopiRoundMode(rounding_mode.has_value() ? rounding_mode.value().data():"none");
  interface: diopiDivScalar(ctx, out, self, other, mode)

- schema: "aten::div.out_mode(Tensor self, Tensor other, *, str? rounding_mode, Tensor(a!) out) -> Tensor(a!)"
  custom_code_at_the_beginning: >
    if (other.numel() == 1 && other.is_cpu()) {
        return dipu_div_scalar_mode_out(self, other.item(), rounding_mode, out);
    } else if (self.numel() == 1 && self.is_cpu()) {
        return dipu_div_scalar_mode_out(other, self.item(), rounding_mode, out);
    }
    const auto mode = toDiopiRoundMode(rounding_mode.has_value() ? rounding_mode.value().data():"none");
  interface: diopiDiv(ctx, out, self, other, mode)

- schema: "aten::fill_.Scalar(Tensor(a!) self, Scalar value) -> Tensor(a!)"
  interface: diopiFill(ctx, self, value)

- schema: "mul.Scalar(Tensor self, Scalar other) -> Tensor"
  custom_code_at_the_beginning: auto out = at::empty_like(self);
  interface: diopiMulScalar(ctx, out, self, other)

- schema: "mul_.Scalar(Tensor(a!) self, Scalar other) -> Tensor(a!)"
  interface: diopiMulInpScalar(ctx, self, other)

- schema: "mul_.Tensor(Tensor(a!) self, Tensor other) -> Tensor(a!)"
  custom_code_at_the_beginning: >
    if (other.numel() == 1 && other.is_cpu()) {
        return dipu_mul__scalar(self, other.item());
    }
  interface: diopiMulInp(ctx, self, other)

- schema: "mul.out(Tensor self, Tensor other, *, Tensor(a!) out) -> Tensor(a!)"
  custom_code_at_the_beginning: >
    if (other.numel() == 1 && other.is_cpu()) {
        out = dipu_mul_scalar(self, other.item());
        return out;
    } else if (self.numel() == 1 && self.is_cpu()) {
        out = dipu_mul_scalar(other, self.item());
        return out;
    }
  interface: diopiMul(ctx, out, self, other)

- schema: "aten::native_batch_norm.out(Tensor input, Tensor? weight, Tensor? bias, Tensor? running_mean, Tensor? running_var, bool training, float momentum, float eps, *, Tensor(a!) out, Tensor(b!) save_mean, Tensor(c!) save_invstd) -> (Tensor(a!), Tensor(b!), Tensor(c!))"
  interface: diopiBatchNorm(ctx, out, save_mean, save_invstd, input, weight, bias, const_cast<diopiTensorHandle_t>(running_mean), const_cast<diopiTensorHandle_t>(running_var), training, momentum, eps);

- schema: "aten::native_batch_norm(Tensor input, Tensor? weight, Tensor? bias, Tensor? running_mean, Tensor? running_var, bool training, float momentum, float eps) -> (Tensor, Tensor, Tensor)"
  custom_code_at_the_beginning: >
    const int64_t dim_c = input.size(1);
    auto out0 = at::empty_like(input);
    auto options = input.options().dtype(at::kFloat);
    auto out1 = at::empty({dim_c}, options);
    auto out2 = at::empty({dim_c}, options);
  interface: diopiBatchNorm(ctx, out0, out1, out2, input, weight, bias, const_cast<diopiTensorHandle_t>(running_mean), const_cast<diopiTensorHandle_t>(running_var), training, momentum, eps);

- schema: "native_batch_norm_backward(Tensor grad_out, Tensor input, Tensor? weight, Tensor? running_mean, Tensor? running_var, Tensor? save_mean, Tensor? save_invstd, bool train, float eps, bool[3] output_mask) -> (Tensor, Tensor, Tensor)"
  custom_code_at_the_beginning: >
    int64_t dim_c = input.size(1);
    auto options = input.options().dtype(at::kFloat);
    at::Tensor out0 = at::empty(input.sizes(), input.options());
    at::Tensor out1 = at::empty({dim_c}, options);
    at::Tensor out2 = at::empty({dim_c}, options);
  interface: diopiBatchNormBackward(ctx, out0, out1, out2, grad_out, input, weight, running_mean, running_var, save_mean, save_invstd, train, eps)

- schema: "adaptive_avg_pool2d.out(Tensor self, SymInt[2] output_size, *, Tensor(a!) out) -> Tensor(a!)"
  interface: diopiAdaptiveAvgPool2d(ctx, out, self, output_size)

- schema: "_adaptive_avg_pool2d(Tensor self, SymInt[2] output_size) -> Tensor"
  custom_code_at_the_beginning: >
    TORCH_CHECK(output_size.size() == 2, __func__, ":", __FILE__, ":", __LINE__,
        " output_size should equal 2, size is ", output_size.size());
    auto out_tensor_size = self.sizes().vec();
    out_tensor_size[self.dim() - 2] = output_size[0].expect_int();
    out_tensor_size[self.dim() - 1] = output_size[1].expect_int();
    at::Tensor out = at::empty(out_tensor_size, self.options());
  interface: diopiAdaptiveAvgPool2d(ctx, out, self, output_size)

- schema: "_adaptive_avg_pool2d_backward(Tensor grad_output, Tensor self) -> Tensor"
  custom_code_at_the_beginning: >
    auto out = at::empty_like(self);
  interface: diopiAdaptiveAvgPool2dBackward(ctx, out, grad_output, self);

- schema: "eq.Scalar_out(Tensor self, Scalar other, *, Tensor(a!) out) -> Tensor(a!)"
  interface: diopiEqScalar(ctx, out, self, other)

- schema: "eq.Tensor_out(Tensor self, Tensor other, *, Tensor(a!) out) -> Tensor(a!)"
  custom_code_at_the_beginning: >
    if (other.numel() == 1 && other.is_cpu()) {
        out = dipu_eq_scalar_out(self, other.item(), out);
        return out;
    } else if (self.numel() == 1 && self.is_cpu()) {
        out = dipu_eq_scalar_out(other, self.item(), out);
        return out;
    }
  interface: diopiEq(ctx, out, self, other)

- schema: "eq_.Scalar(Tensor(a!) self, Scalar other) -> Tensor(a!)"
  interface: diopiEqInpScalar(ctx, self, other)

- schema: "eq_.Tensor(Tensor(a!) self, Tensor other) -> Tensor(a!)"
  custom_code_at_the_beginning: >
    if (other.numel() == 1 && other.is_cpu()) {
        return dipu_eq__scalar(self, other.item());
    }
  interface: diopiEqInp(ctx, self, other)

- schema: "lt.Scalar_out(Tensor self, Scalar other, *, Tensor(a!) out) -> Tensor(a!)"
  interface: diopiLtScalar(ctx, out, self, other)

- schema: "lt.Tensor_out(Tensor self, Tensor other, *, Tensor(a!) out) -> Tensor(a!)"
  custom_code_at_the_beginning: >
    if (other.numel() == 1 && other.is_cpu()) {
        out = dipu_lt_scalar_out(self, other.item(), out);
        return out;
    } else if (self.numel() == 1 && self.is_cpu()) {
        out = dipu_lt_scalar_out(other, self.item(), out);
        return out;
    }
  interface: diopiLt(ctx, out, self, other)

- schema: "lt_.Scalar(Tensor(a!) self, Scalar other) -> Tensor(a!)"
  interface: diopiLtInpScalar(ctx, self, other)

- schema: "lt_.Tensor(Tensor(a!) self, Tensor other) -> Tensor(a!)"
  custom_code_at_the_beginning: >
    if (other.numel() == 1 && other.is_cpu()) {
        return dipu_lt__scalar(self, other.item());
    }
  interface: diopiLtInp(ctx, self, other)

- schema: "ne.Scalar_out(Tensor self, Scalar other, *, Tensor(a!) out) -> Tensor(a!)"
  interface: diopiNeScalar(ctx, out, self, other)

- schema: "ne.Tensor_out(Tensor self, Tensor other, *, Tensor(a!) out) -> Tensor(a!)"
  custom_code_at_the_beginning: >
    if (other.numel() == 1 && other.is_cpu()) {
        out = dipu_ne_scalar_out(self, other.item(), out);
        return out;
    } else if (self.numel() == 1 && self.is_cpu()) {
        out = dipu_ne_scalar_out(other, self.item(), out);
        return out;
    }
  interface: diopiNe(ctx, out, self, other)

- schema: "ne_.Scalar(Tensor(a!) self, Scalar other) -> Tensor(a!)"
  interface: diopiNeInpScalar(ctx, self, other)

- schema: "ne_.Tensor(Tensor(a!) self, Tensor other) -> Tensor(a!)"
  custom_code_at_the_beginning: >
    if (other.numel() == 1 && other.is_cpu()) {
        return dipu_ne__scalar(self, other.item());
    }
  interface: diopiNeInp(ctx, self, other)

- schema: "ge.Scalar_out(Tensor self, Scalar other, *, Tensor(a!) out) -> Tensor(a!)"
  interface: diopiGeScalar(ctx, out, self, other)

- schema: "ge.Tensor_out(Tensor self, Tensor other, *, Tensor(a!) out) -> Tensor(a!)"
  custom_code_at_the_beginning: >
    if (other.numel() == 1 && other.is_cpu()) {
        out = dipu_ge_scalar_out(self, other.item(), out);
        return out;
    } else if (self.numel() == 1 && self.is_cpu()) {
        out = dipu_ge_scalar_out(other, self.item(), out);
        return out;
    }
  interface: diopiGe(ctx, out, self, other)

- schema: "ge_.Scalar(Tensor(a!) self, Scalar other) -> Tensor(a!)"
  interface: diopiGeInpScalar(ctx, self, other)

- schema: "ge_.Tensor(Tensor(a!) self, Tensor other) -> Tensor(a!)"
  custom_code_at_the_beginning: >
    if (other.numel() == 1 && other.is_cpu()) {
        return dipu_ge__scalar(self, other.item());
    }
  interface: diopiGeInp(ctx, self, other)

- schema: "gt.Scalar_out(Tensor self, Scalar other, *, Tensor(a!) out) -> Tensor(a!)"
  interface: diopiGtScalar(ctx, out, self, other)

- schema: "gt.Tensor_out(Tensor self, Tensor other, *, Tensor(a!) out) -> Tensor(a!)"
  custom_code_at_the_beginning: >
    if (other.numel() == 1 && other.is_cpu()) {
        out = dipu_gt_scalar_out(self, other.item(), out);
        return out;
    } else if (self.numel() == 1 && self.is_cpu()) {
        out = dipu_gt_scalar_out(other, self.item(), out);
        return out;
    }
  interface: diopiGt(ctx, out, self, other)

- schema: "gt_.Scalar(Tensor(a!) self, Scalar other) -> Tensor(a!)"
  interface: diopiGtInpScalar(ctx, self, other)

- schema: "gt_.Tensor(Tensor(a!) self, Tensor other) -> Tensor(a!)"
  custom_code_at_the_beginning: >
    if (other.numel() == 1 && other.is_cpu()) {
        return dipu_gt__scalar(self, other.item());
    }
  interface: diopiGtInp(ctx, self, other)

- schema: "le.Scalar_out(Tensor self, Scalar other, *, Tensor(a!) out) -> Tensor(a!)"
  interface: diopiLeScalar(ctx, out, self, other)

- schema: "le.Tensor_out(Tensor self, Tensor other, *, Tensor(a!) out) -> Tensor(a!)"
  custom_code_at_the_beginning: >
    if (other.numel() == 1 && other.is_cpu()) {
        out = dipu_le_scalar_out(self, other.item(), out);
        return out;
    } else if (self.numel() == 1 && self.is_cpu()) {
        out = dipu_le_scalar_out(other, self.item(), out);
        return out;
    }
  interface: diopiLe(ctx, out, self, other)

- schema: "le_.Scalar(Tensor(a!) self, Scalar other) -> Tensor(a!)"
  interface: diopiLeInpScalar(ctx, self, other)

- schema: "le_.Tensor(Tensor(a!) self, Tensor other) -> Tensor(a!)"
  custom_code_at_the_beginning: >
    if (other.numel() == 1 && other.is_cpu()) {
        return dipu_le__scalar(self, other.item());
    }
  interface: diopiLeInp(ctx, self, other)

- schema: "relu_(Tensor(a!) self) -> Tensor(a!)"
  interface: diopiReluInp(ctx, self)

- schema: "relu(Tensor self) -> Tensor"
  custom_code_at_the_beginning: auto out = at::empty_like(self);
  interface: diopiRelu(ctx, out, self)

- schema: "randperm.out(int n, *, Tensor(a!) out) -> Tensor(a!)"
  interface: diopiRandperm(ctx, out, n, 0)

- schema: "randperm.generator_out(int n, *, Generator? generator, Tensor(a!) out) -> Tensor(a!)"
  custom_code_at_the_beginning: >
    const int64_t seed = (generator.has_value() && generator.value().defined()) ? generator.value().seed() : 0;
  interface: diopiRandperm(ctx, out, n, seed)

- schema: "aten::sum.IntList_out(Tensor self, int[1]? dim, bool keepdim=False, *, ScalarType? dtype=None, Tensor(a!) out) -> Tensor(a!)"
  custom_code_at_the_beginning: >
    ::diopiSize_t diopi_size = toDiopiSize(dim);
  interface: diopiSum(ctx, out, self, diopi_size)

- schema: "addmm.out(Tensor self, Tensor mat1, Tensor mat2, *, Scalar beta=1, Scalar alpha=1, Tensor(a!) out) -> Tensor(a!)"
  custom_code_at_the_beginning: >
  interface: diopiAddmm(&context, out, self, mat1, mat2, beta, alpha)

- schema: "cross_entropy_loss_backward(Tensor grad_output, Tensor self, Tensor target, Tensor? weight=None, int reduction=Mean, SymInt ignore_index=-100, float label_smoothing=0.0) -> Tensor"
  register_op: False
  custom_code_at_the_beginning: >
    const auto reductionDiopi = static_cast<::diopiReduction_t>(reduction);
    at::Tensor out = at::empty_like(self);
  interface: diopiCrossEntropyLossBackward(ctx, out, grad_output, self, target, weight, reductionDiopi, ignore_index.expect_int(), label_smoothing)


- schema: "cross_entropy_loss(Tensor self, Tensor target, Tensor? weight=None, int reduction=Mean, SymInt ignore_index=-100, float label_smoothing=0.0) -> Tensor"
  register_op: True
  autograd: True
  custom_code_at_the_beginning: >
    const int64_t ignore_index_int = ignore_index.expect_int();
    const auto reductionDiopi = static_cast<::diopiReduction_t>(reduction);
    at::Tensor out;
    auto options = self.options();
    if (reductionDiopi == ReductionNone) {
      out = at::empty(target.sizes(), options);
    } else {
      out = at::empty({}, options);
    }
  interface: diopiCrossEntropyLoss(ctx, out, self, target, weight, reductionDiopi, ignore_index_int, label_smoothing)
  backward_schema: "cross_entropy_loss_backward(Tensor grad_output, Tensor self, Tensor target, Tensor? weight=None, int reduction=Mean, SymInt ignore_index=-100, float label_smoothing=0.0) -> Tensor"
  saved_data: [reduction, ignore_index, label_smoothing, weight, self, target]
  cal_grad_code: >
    auto grad_output = grad_outputs.at(0);
    auto reduction = reduction_.toInt();
    auto ignore_index = ignore_index_.toInt();
    auto label_smoothing = label_smoothing_.toDouble();
    auto weight = weight_.toOptional<at::Tensor>();
    auto self = self_.toTensor();
    auto target = target_.toTensor();
  backward_return_code: >
    std::vector<at::Tensor> outputs(6);
    outputs[0] = result;
    return outputs;


- schema: "convolution_backward(Tensor grad_output, Tensor input, Tensor weight, int[] bias_sizes, int[] stride, int[] padding, int[] dilation, bool transposed, int[] output_padding, int groups, bool[3] output_mask) -> (Tensor grad_input, Tensor grad_weight, Tensor grad_bias)"
  register_op: False
  size_attr: [stride, padding, dilation, bias_sizes]
  custom_code_at_the_beginning: >
    at::Tensor grad_input;
    at::Tensor grad_weight;
    at::Tensor grad_bias;
    grad_input = at::empty(input.sizes(), input.options());
    grad_weight = at::empty(weight.sizes(), weight.options().dtype(at::kFloat));
    if (output_mask[2]) {
        c10::IntArrayRef bias_size = { grad_output.size(1) };
        grad_bias = at::empty(bias_size, grad_output.options());
    }
    ::diopiSize_t output_paddingDiopiSize;
  custom_code_before_call_diopi: >
    ::diopiSize_t* bias_sizes_ptr = output_mask[2] ? &bias_sizesDiopiSize : nullptr;
  interface: diopiConvolution2dBackward(ctx, grad_input, grad_weight, grad_bias, grad_output, input, weight, bias_sizes_ptr, stride, padding, dilation, false, output_paddingDiopiSize, groups);

- schema: conv2d(Tensor input, Tensor weight, Tensor? bias=None, int[2] stride=1, int[2] padding=0, int[2] dilation=1, int groups=1) -> Tensor
  size_attr: [stride, padding, dilation]
  custom_code_at_the_beginning: >
    int64_t batch_size = input.size(0);
    int64_t height = input.size(2);
    int64_t width = input.size(3);
    int64_t out_channel = weight.size(0);
    auto kernel_size = weight.sizes().slice(2);
    int64_t out_height = (height + 2 * padding[0] - dilation[0] * (kernel_size[0] - 1) - 1) / stride[0] + 1;
    int64_t out_width = (width + 2 * padding[1] - dilation[1] * (kernel_size[1] - 1) - 1) / stride[1] + 1;
    c10::SmallVector<int64_t, 8> output_size = {batch_size, out_channel, out_height, out_width};
    at::Tensor out = at::empty(output_size, input.options());
  interface: diopiConvolution2d(&context, out, input, weight, bias, stride, padding, dilation, groups)
  autograd: True
  forward_process_code: >
    bool bias_has_value = (bias.has_value() == true) ? bias.value().requires_grad() : false;
  saved_data: [stride, padding, dilation, groups, bias_has_value, input, weight]
  backward_schema: "convolution_backward(Tensor grad_output, Tensor input, Tensor weight, int[] bias_sizes, int[] stride, int[] padding, int[] dilation, bool transposed, int[] output_padding, int groups, bool[3] output_mask) -> (Tensor grad_input, Tensor grad_weight, Tensor grad_bias)"
  cal_grad_code: >
      auto grad_output = grad_outputs.at(0);
      auto input = input_.toTensor();
      auto weight = weight_.toTensor();
      auto padding = padding_.toIntVector();
      auto stride = stride_.toIntVector();
      auto dilation = dilation_.toIntVector();
      bool bias_has_value = bias_has_value_.toBool();
      auto groups = groups_.toInt();
      std::vector<int64_t> bias_sizes;
      if (bias_has_value) {
        bias_sizes.push_back(grad_output.size(1));
      }
      std::array<bool, 3> output_mask;
      output_mask[0] = input.requires_grad();
      output_mask[1] = weight.requires_grad();
      output_mask[2] = bias_has_value;
      bool transposed = false;
      at::IntArrayRef output_padding{};
  backward_return_code: >
    std::vector<at::Tensor>  outputs = {
          std::get<0>(result), std::get<1>(result), std::get<2>(result),
          at::Tensor(), at::Tensor(), at::Tensor(), at::Tensor()};
    return outputs;

- schema: "dropout_impl(Tensor input, float p, bool train, *, Tensor(a!) mask) -> Tensor"
  custom_code_at_the_beginning: >
    at::Tensor out = at::empty_like(input);
  register_op: False
  interface: diopiDropout(ctx, out, mask, input, p, train)

- schema: "dropout(Tensor input, float p, bool train) -> Tensor"
  register_op: True
  custom_code_at_the_beginning: >
    auto mask = at::empty(input.sizes(), input.options().dtype(at::kByte));
    at::Tensor out = at::empty_like(input);
  interface: diopiDropout(ctx, out, mask, input, p, train)
  outs: [mask]
  autograd: True
  saved_data: [p, mask]
  forward_schema: "dropout_impl(Tensor input, float p, bool train, *, Tensor(a!) mask) -> Tensor"
  forward_process_code: >
    auto mask = at::empty(input.sizes(), input.options().dtype(at::kByte));
    at::Tensor out = at::empty_like(input);
  cal_grad_code: >
        auto p = p_.toDouble();
        double p1m = 1. - p;
        double scale = p1m == 0 ? 0. : 1. / p1m;
        auto mask = mask_.toTensor();
        at::Tensor out = grad_outputs[0] * mask * scale;
  backward_return_code: >
    std::vector<at::Tensor> outputs(6);
    outputs[0] = out;
    return outputs;

- schema: "dropout__impl(Tensor(a!) self, Tensor(b!) mask, float p, bool train) -> Tensor(a!)"
  register_op: False
  interface: diopiDropoutInp(ctx, self, mask, p, train)

- schema: "dropout_(Tensor(a!) self, float p, bool train) -> Tensor(a!)"
  custom_code_at_the_beginning: >
    auto mask = at::empty(self.sizes(), self.options().dtype(at::kByte));
  outs: [mask]
  interface: diopiDropoutInp(ctx, self, mask, p, train)
  autograd: True
  forward_process_code: >
    auto mask = at::empty(self.sizes(), self.options().dtype(at::kByte));
  saved_data: [p, mask]
  forward_schema: "dropout__impl(Tensor(a!) self, Tensor(b!) mask, float p, bool train) -> Tensor(a!)"
  cal_grad_code: >
    auto p = p_.toDouble();
    double p1m = 1. - p;
    double scale = p1m == 0 ? 0. : 1. / p1m;
    auto mask = mask_.toTensor();
    at::Tensor out = grad_outputs[0] * mask * scale;
  backward_return_code: >
    std::vector<at::Tensor> outputs(6);
    outputs[0] = out;
    return outputs;
  wrappter_custom_return: return self;



- schema: "log.out(Tensor self, *, Tensor(a!) out) -> Tensor(a!)"
  interface: diopiLog(ctx, out, self)

- schema: "log_(Tensor(a!) self) -> Tensor(a!)"
  interface: diopiLogInp(ctx, self)

- schema: "log2.out(Tensor self, *, Tensor(a!) out) -> Tensor(a!)"
  interface: diopiLog2(ctx, out, self)

- schema: "log2_(Tensor(a!) self) -> Tensor(a!)"
  interface: diopiLog2Inp(ctx, self)

- schema: "abs(Tensor self) -> Tensor"
  custom_code_at_the_beginning: >
    auto out = at::empty_like(self);
  interface: diopiAbs(ctx, out, self)

- schema: "abs_(Tensor(a!) self) -> Tensor(a!)"
  interface: diopiAbsInp(ctx, self)

- schema: "abs.out(Tensor self, *, Tensor(a!) out) -> Tensor(a!)"
  interface: diopiAbs(ctx, out, self)

- schema: "neg.out(Tensor self, *, Tensor(a!) out) -> Tensor(a!)"
  interface: diopiNeg(ctx, out, self)

- schema: "neg_(Tensor(a!) self) -> Tensor(a!)"
  interface: diopiNegInp(ctx, self)

- schema: "sqrt.out(Tensor self, *, Tensor(a!) out) -> Tensor(a!)"
  interface: diopiSqrt(ctx, out, self)

- schema: "sqrt_(Tensor(a!) self) -> Tensor(a!)"
  interface: diopiSqrtInp(ctx, self)

- schema: "all.out(Tensor self, int dim, bool keepdim=False, *, Tensor(a!) out) -> Tensor(a!)"
  interface: diopiAll(ctx, out, self, &dim)

- schema: "all.all_out(Tensor self, *, Tensor(a!) out) -> Tensor(a!)"
  interface: diopiAll(ctx, out, self, nullptr)

- schema: "any.all_out(Tensor self, *, Tensor(a!) out) -> Tensor(a!)"
  interface: diopiAny(ctx, out, self, nullptr)

- schema: "any.out(Tensor self, int dim, bool keepdim=False, *, Tensor(a!) out) -> Tensor(a!)"
  interface: diopiAny(ctx, out, self, &dim)

- schema: "topk.values(Tensor self, int k, int dim=-1, bool largest=True, bool sorted=True, *, Tensor(a!) values, Tensor(b!) indices) -> (Tensor(a!) values, Tensor(b!) indices)"
  interface: diopiTopk(ctx, values, indices, self, k, dim, largest, sorted)

- schema: "topk(Tensor self, int k, int dim=-1, bool largest=True, bool sorted=True) -> (Tensor values, Tensor indices)"
  custom_code_at_the_beginning: >
    std::vector<int64_t> output_size(self.sizes().begin(), self.sizes().end());
    dim = dim < 0 ? (dim + output_size.size()) : dim;
    output_size[dim] = k;
    auto values = at::empty(output_size, self.options());
    auto indices = at::empty(output_size, self.options().dtype(at::kLong));
  interface: diopiTopk(ctx, values, indices, self, k, dim, largest, sorted)

- schema: "mean.out(Tensor self, int[1]? dim, bool keepdim=False, *, ScalarType? dtype=None, Tensor(a!) out) -> Tensor(a!)"
  register_op: False
  print_func_call_info: True
  custom_code_at_the_beginning: >
    ::diopiSize_t diopi_size = toDiopiSize(dim);
  interface: diopiMean(ctx, out, self, diopi_size);

- schema: "linear_backward(Tensor input, Tensor grad_output, Tensor weight, bool[3] output_mask) -> (Tensor grad_input, Tensor grad_weight, Tensor grad_bias)"
  register_op: False
<<<<<<< HEAD
  interface: diopiDropoutInp(ctx, input, mask, p, train)

- schema: "bitwise_and.Tensor_out(Tensor self, Tensor other, *, Tensor(a!) out) -> Tensor(a!)"
  interface: diopiBitwiseAnd(ctx, out, self, other)

- schema: "bitwise_and_.Tensor(Tensor(a!) self, Tensor other) -> Tensor(a!)"
  interface: diopiBitwiseAndInp(ctx, self, other)

- schema: "bitwise_and.Scalar_out(Tensor self, Scalar other, *, Tensor(a!) out) -> Tensor(a!)"
  interface: diopiBitwiseAndScalar(ctx, out, self, other)

- schema: "bitwise_and_.Scalar(Tensor(a!) self, Scalar other) -> Tensor(a!)"
  interface: diopiBitwiseAndInpScalar(ctx, self, other)

- schema: "bitwise_not.out(Tensor self, *, Tensor(a!) out) -> Tensor(a!)"
  interface: diopiBitwiseNot(ctx, out, self)

- schema: "bitwise_not_(Tensor(a!) self) -> Tensor(a!)"
  interface: diopiBitwiseNotInp(ctx, self)

- schema: "stack(Tensor[] tensors, int dim=0) -> Tensor"
  custom_code_at_the_beginning: >
    auto num_tensors = tensors.size();
    auto shape = tensors[0].sizes();
    std::vector<long int> tmp;
    for (int i = 0; i < dim; i++) {
        tmp.push_back(shape[i]);
    }
    tmp.push_back(num_tensors);
    for (int i = dim; i < shape.size(); i++) {
        tmp.push_back(shape[i]);
    }
    const std::vector<long int>& const_tmp = tmp;
    shape = at::ArrayRef<long int>(const_tmp);
    auto out = at::empty({shape}, tensors[0].options());
    
    std::vector<diopiConstTensorHandle_t> diopiTensorHandles(tensors.size());
    for (size_t i = 0; i < tensors.size(); ++i) {
      diopiTensorHandles[i] = dipu::diopi_helper::toDiopiTensorHandle(tensors.at(i));
    }
  interface: diopiStack(ctx, out, diopiTensorHandles.data(), num_tensors, dim)

- schema: "stack.out(Tensor[] tensors, int dim=0, *, Tensor(a!) out) -> Tensor(a!)"
  custom_code_at_the_beginning: >
    std::vector<diopiConstTensorHandle_t> diopiTensorHandles(tensors.size());
    for (size_t i = 0; i < tensors.size(); ++i) {
      diopiTensorHandles[i] = dipu::diopi_helper::toDiopiTensorHandle(tensors.at(i));
    }
  interface: diopiStack(ctx, out, diopiTensorHandles.data(), tensors.size(), dim)

- schema: "sort(Tensor self, int dim=-1, bool descending=False) -> (Tensor values, Tensor indices)"
  custom_code_at_the_beginning: >
    auto dim_ = dim < 0 ? (dim + self.sizes().size()) : dim;
    auto values = at::empty(self.sizes(), self.options().dtype(at::kLong));
    auto indices = at::empty(self.sizes(), self.options().dtype(at::kLong));
  interface: diopiSort(ctx, values, indices, self, dim_, descending, nullptr)

- schema: "sort.values(Tensor self, int dim=-1, bool descending=False, *, Tensor(a!) values, Tensor(b!) indices) -> (Tensor(a!) values, Tensor(b!) indices)"
  custom_code_at_the_beginning: >
    auto dim_ = dim < 0 ? (dim + self.sizes().size()) : dim;
  interface: diopiSort(ctx, values, indices, self, dim_, descending, nullptr)

- schema: "sort.values_stable(Tensor self, *, bool? stable, int dim=-1, bool descending=False, Tensor(a!) values, Tensor(b!) indices) -> (Tensor(a!) values, Tensor(b!) indices)"
  custom_code_at_the_beginning: >
    auto dim_ = dim < 0 ? (dim + self.sizes().size()) : dim;
    bool stable_ = stable.has_value() ? stable.value() : false;
    const bool *p = &stable_;
  interface: diopiSort(ctx, values, indices, self, dim_, descending, p)
=======
  custom_code_at_the_beginning: >
    auto grad_input = at::empty(input.sizes(), input.options());
    auto grad_weight = at::empty(weight.sizes(), weight.options().dtype(at::kFloat));
    at::Tensor grad_bias;
    bool bias_has_value = output_mask[2];
    if (bias_has_value) {
      grad_bias = at::empty({grad_output.size(1)}, grad_output.options());
    }
  interface: diopiLinearBackward(ctx, grad_input, grad_weight, grad_bias, grad_output, input, weight)

- schema: "linear(Tensor input, Tensor weight, Tensor? bias=None) -> Tensor"
  register_op: True
  autograd: True
  custom_code_at_the_beginning: >
    std::vector<int64_t> output_size(input.sizes().begin(), input.sizes().end());
    output_size.back() = weight.sizes()[0];
    auto out = at::empty(output_size, input.options());
  interface: diopiLinear(ctx, out, input, weight, bias)
  forward_process_code: >
    bool bias_has_value = (bias.has_value() == true) ? bias.value().requires_grad() : false;
    std::array<bool, 3> output_mask{input.requires_grad(), weight.requires_grad(), bias_has_value};
  saved_data: [output_mask, input, weight, bias]
  cal_grad_code: >
    auto output_mask = output_mask_.to<std::array<bool, 3>>();
    auto input = input_.toTensor();
    auto weight = weight_.toTensor();
    auto bias = bias_.toTensor();
    auto grad_output = grad_outputs[0];
  backward_schema: "linear_backward(Tensor input, Tensor grad_output, Tensor weight, bool[3] output_mask) -> (Tensor grad_input, Tensor grad_weight, Tensor grad_bias)"
  backward_return_code: >
    return {std::get<0>(result), std::get<1>(result), std::get<2>(result)};
- schema: "_log_softmax_backward_data.out(Tensor grad_output, Tensor output, int dim, ScalarType input_dtype, *, Tensor(a!) out) -> Tensor(a!)"
  interface: diopiLogSoftmaxBackward(ctx, out, grad_output, output, dim)

- schema: "_log_softmax.out(Tensor self, int dim, bool half_to_float, *, Tensor(a!) out) -> Tensor(a!)"
  interface: diopiLogSoftmax(ctx, out, self, dim)

- schema: "aten::log_softmax.int_out(Tensor self, int dim, ScalarType? dtype=None, *, Tensor(a!) out) -> Tensor(a!)"
  interface: diopiLogSoftmax(ctx, out, self, dim)

- schema: "max_pool2d_with_indices.out(Tensor self, int[2] kernel_size, int[2] stride=[], int[2] padding=0, int[2] dilation=1, bool ceil_mode=False, *, Tensor(a!) out, Tensor(b!) indices) -> (Tensor(a!), Tensor(b!))"
  size_attr: [kernel_size, stride, padding, dilation]
  interface: diopiMaxPool2dWithIndices(&context, out, indices, self, kernel_size, stride, padding, dilation, ceil_mode)

- schema: max_pool2d_with_indices_backward.grad_input(Tensor grad_output, Tensor self, int[2] kernel_size, int[2] stride, int[2] padding, int[2] dilation, bool ceil_mode, Tensor indices, *, Tensor(a!) grad_input) -> Tensor(a!)
  size_attr: [kernel_size, stride, padding, dilation]
  interface: diopiMaxPool2dBackward(ctx, grad_input, grad_output, self, kernel_size, stride, padding, dilation, ceil_mode, indices)

- schema: nll_loss.out(Tensor self, Tensor target, Tensor? weight=None, int reduction=Mean, SymInt ignore_index=-100, *, Tensor(a!) out) -> Tensor(a!)
  interface: diopiNLLLoss(ctx, out, self, target, weight, static_cast<diopiReduction_t>(reduction), ignore_index.expect_int())

- schema: nll_loss_forward.output(Tensor self, Tensor target, Tensor? weight, int reduction, SymInt ignore_index, *, Tensor(a!) output, Tensor(b!) total_weight) -> (Tensor(a!), Tensor(b!))
  interface: diopiNLLLoss(ctx, output, self, target, weight, static_cast<diopiReduction_t>(reduction), ignore_index.expect_int())

- schema: nll_loss_backward.grad_input(Tensor grad_output, Tensor self, Tensor target, Tensor? weight, int reduction, SymInt ignore_index, Tensor total_weight, *, Tensor(a!) grad_input) -> Tensor(a!)
  interface: diopiNLLLossBackward(&context, grad_input, grad_output, self, target, weight, static_cast<diopiReduction_t>(reduction), ignore_index.expect_int());

- schema: "threshold_backward.grad_input(Tensor grad_output, Tensor self, Scalar threshold, *, Tensor(a!) grad_input) -> Tensor(a!)"
  interface: diopiThresholdBackward(ctx, grad_input, grad_output, self, &threshold)

- schema: transpose_(Tensor(a!) self, int dim0, int dim1) -> Tensor(a!)
  register_op: False # TODO: have problem on camb
  custom_code_at_the_beginning: >
    std::vector<int64_t> output_size(self.sizes().cbegin(), self.sizes().cend());
    std::vector<int64_t> output_stride(self.strides().cbegin(), self.strides().cend());
    auto tmp1 = output_size.at(dim0);
    auto tmp2 = output_stride.at(dim0);
    output_size[dim0] = output_size.at(dim1);
    output_stride[dim0] = output_stride.at(dim1);
    output_size[dim1] = tmp1;
    output_stride[dim1] = tmp1;
    ::diopiConstTensorHandle_t self_ = dipu::diopi_helper::toDiopiTensorHandle(self);
    self.sizes() = output_size;
    self.strides() = output_stride;
  interface: diopiTranspose(ctx, self, self_, dim0, dim1)
>>>>>>> b4a8387d
<|MERGE_RESOLUTION|>--- conflicted
+++ resolved
@@ -536,76 +536,6 @@
 
 - schema: "linear_backward(Tensor input, Tensor grad_output, Tensor weight, bool[3] output_mask) -> (Tensor grad_input, Tensor grad_weight, Tensor grad_bias)"
   register_op: False
-<<<<<<< HEAD
-  interface: diopiDropoutInp(ctx, input, mask, p, train)
-
-- schema: "bitwise_and.Tensor_out(Tensor self, Tensor other, *, Tensor(a!) out) -> Tensor(a!)"
-  interface: diopiBitwiseAnd(ctx, out, self, other)
-
-- schema: "bitwise_and_.Tensor(Tensor(a!) self, Tensor other) -> Tensor(a!)"
-  interface: diopiBitwiseAndInp(ctx, self, other)
-
-- schema: "bitwise_and.Scalar_out(Tensor self, Scalar other, *, Tensor(a!) out) -> Tensor(a!)"
-  interface: diopiBitwiseAndScalar(ctx, out, self, other)
-
-- schema: "bitwise_and_.Scalar(Tensor(a!) self, Scalar other) -> Tensor(a!)"
-  interface: diopiBitwiseAndInpScalar(ctx, self, other)
-
-- schema: "bitwise_not.out(Tensor self, *, Tensor(a!) out) -> Tensor(a!)"
-  interface: diopiBitwiseNot(ctx, out, self)
-
-- schema: "bitwise_not_(Tensor(a!) self) -> Tensor(a!)"
-  interface: diopiBitwiseNotInp(ctx, self)
-
-- schema: "stack(Tensor[] tensors, int dim=0) -> Tensor"
-  custom_code_at_the_beginning: >
-    auto num_tensors = tensors.size();
-    auto shape = tensors[0].sizes();
-    std::vector<long int> tmp;
-    for (int i = 0; i < dim; i++) {
-        tmp.push_back(shape[i]);
-    }
-    tmp.push_back(num_tensors);
-    for (int i = dim; i < shape.size(); i++) {
-        tmp.push_back(shape[i]);
-    }
-    const std::vector<long int>& const_tmp = tmp;
-    shape = at::ArrayRef<long int>(const_tmp);
-    auto out = at::empty({shape}, tensors[0].options());
-    
-    std::vector<diopiConstTensorHandle_t> diopiTensorHandles(tensors.size());
-    for (size_t i = 0; i < tensors.size(); ++i) {
-      diopiTensorHandles[i] = dipu::diopi_helper::toDiopiTensorHandle(tensors.at(i));
-    }
-  interface: diopiStack(ctx, out, diopiTensorHandles.data(), num_tensors, dim)
-
-- schema: "stack.out(Tensor[] tensors, int dim=0, *, Tensor(a!) out) -> Tensor(a!)"
-  custom_code_at_the_beginning: >
-    std::vector<diopiConstTensorHandle_t> diopiTensorHandles(tensors.size());
-    for (size_t i = 0; i < tensors.size(); ++i) {
-      diopiTensorHandles[i] = dipu::diopi_helper::toDiopiTensorHandle(tensors.at(i));
-    }
-  interface: diopiStack(ctx, out, diopiTensorHandles.data(), tensors.size(), dim)
-
-- schema: "sort(Tensor self, int dim=-1, bool descending=False) -> (Tensor values, Tensor indices)"
-  custom_code_at_the_beginning: >
-    auto dim_ = dim < 0 ? (dim + self.sizes().size()) : dim;
-    auto values = at::empty(self.sizes(), self.options().dtype(at::kLong));
-    auto indices = at::empty(self.sizes(), self.options().dtype(at::kLong));
-  interface: diopiSort(ctx, values, indices, self, dim_, descending, nullptr)
-
-- schema: "sort.values(Tensor self, int dim=-1, bool descending=False, *, Tensor(a!) values, Tensor(b!) indices) -> (Tensor(a!) values, Tensor(b!) indices)"
-  custom_code_at_the_beginning: >
-    auto dim_ = dim < 0 ? (dim + self.sizes().size()) : dim;
-  interface: diopiSort(ctx, values, indices, self, dim_, descending, nullptr)
-
-- schema: "sort.values_stable(Tensor self, *, bool? stable, int dim=-1, bool descending=False, Tensor(a!) values, Tensor(b!) indices) -> (Tensor(a!) values, Tensor(b!) indices)"
-  custom_code_at_the_beginning: >
-    auto dim_ = dim < 0 ? (dim + self.sizes().size()) : dim;
-    bool stable_ = stable.has_value() ? stable.value() : false;
-    const bool *p = &stable_;
-  interface: diopiSort(ctx, values, indices, self, dim_, descending, p)
-=======
   custom_code_at_the_beginning: >
     auto grad_input = at::empty(input.sizes(), input.options());
     auto grad_weight = at::empty(weight.sizes(), weight.options().dtype(at::kFloat));
@@ -681,4 +611,70 @@
     self.sizes() = output_size;
     self.strides() = output_stride;
   interface: diopiTranspose(ctx, self, self_, dim0, dim1)
->>>>>>> b4a8387d
+
+- schema: "bitwise_and.Tensor_out(Tensor self, Tensor other, *, Tensor(a!) out) -> Tensor(a!)"
+  interface: diopiBitwiseAnd(ctx, out, self, other)
+
+- schema: "bitwise_and_.Tensor(Tensor(a!) self, Tensor other) -> Tensor(a!)"
+  interface: diopiBitwiseAndInp(ctx, self, other)
+
+- schema: "bitwise_and.Scalar_out(Tensor self, Scalar other, *, Tensor(a!) out) -> Tensor(a!)"
+  interface: diopiBitwiseAndScalar(ctx, out, self, other)
+
+- schema: "bitwise_and_.Scalar(Tensor(a!) self, Scalar other) -> Tensor(a!)"
+  interface: diopiBitwiseAndInpScalar(ctx, self, other)
+
+- schema: "bitwise_not.out(Tensor self, *, Tensor(a!) out) -> Tensor(a!)"
+  interface: diopiBitwiseNot(ctx, out, self)
+
+- schema: "bitwise_not_(Tensor(a!) self) -> Tensor(a!)"
+  interface: diopiBitwiseNotInp(ctx, self)
+
+- schema: "stack(Tensor[] tensors, int dim=0) -> Tensor"
+  custom_code_at_the_beginning: >
+    auto num_tensors = tensors.size();
+    auto shape = tensors[0].sizes();
+    std::vector<long int> tmp;
+    for (int i = 0; i < dim; i++) {
+        tmp.push_back(shape[i]);
+    }
+    tmp.push_back(num_tensors);
+    for (int i = dim; i < shape.size(); i++) {
+        tmp.push_back(shape[i]);
+    }
+    const std::vector<long int>& const_tmp = tmp;
+    shape = at::ArrayRef<long int>(const_tmp);
+    auto out = at::empty({shape}, tensors[0].options());
+    
+    std::vector<diopiConstTensorHandle_t> diopiTensorHandles(tensors.size());
+    for (size_t i = 0; i < tensors.size(); ++i) {
+      diopiTensorHandles[i] = dipu::diopi_helper::toDiopiTensorHandle(tensors.at(i));
+    }
+  interface: diopiStack(ctx, out, diopiTensorHandles.data(), num_tensors, dim)
+
+- schema: "stack.out(Tensor[] tensors, int dim=0, *, Tensor(a!) out) -> Tensor(a!)"
+  custom_code_at_the_beginning: >
+    std::vector<diopiConstTensorHandle_t> diopiTensorHandles(tensors.size());
+    for (size_t i = 0; i < tensors.size(); ++i) {
+      diopiTensorHandles[i] = dipu::diopi_helper::toDiopiTensorHandle(tensors.at(i));
+    }
+  interface: diopiStack(ctx, out, diopiTensorHandles.data(), tensors.size(), dim)
+
+- schema: "sort(Tensor self, int dim=-1, bool descending=False) -> (Tensor values, Tensor indices)"
+  custom_code_at_the_beginning: >
+    auto dim_ = dim < 0 ? (dim + self.sizes().size()) : dim;
+    auto values = at::empty(self.sizes(), self.options().dtype(at::kLong));
+    auto indices = at::empty(self.sizes(), self.options().dtype(at::kLong));
+  interface: diopiSort(ctx, values, indices, self, dim_, descending, nullptr)
+
+- schema: "sort.values(Tensor self, int dim=-1, bool descending=False, *, Tensor(a!) values, Tensor(b!) indices) -> (Tensor(a!) values, Tensor(b!) indices)"
+  custom_code_at_the_beginning: >
+    auto dim_ = dim < 0 ? (dim + self.sizes().size()) : dim;
+  interface: diopiSort(ctx, values, indices, self, dim_, descending, nullptr)
+
+- schema: "sort.values_stable(Tensor self, *, bool? stable, int dim=-1, bool descending=False, Tensor(a!) values, Tensor(b!) indices) -> (Tensor(a!) values, Tensor(b!) indices)"
+  custom_code_at_the_beginning: >
+    auto dim_ = dim < 0 ? (dim + self.sizes().size()) : dim;
+    bool stable_ = stable.has_value() ? stable.value() : false;
+    const bool *p = &stable_;
+  interface: diopiSort(ctx, values, indices, self, dim_, descending, p)