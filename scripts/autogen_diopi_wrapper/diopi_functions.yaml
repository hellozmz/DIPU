--- conflicted
+++ resolved
@@ -1102,9 +1102,5 @@
     ::diopiSize_t dimDiopiSize = toDiopiSize(dim);
   interface: diopiNorm(ctx, out, self, p, dimDiopiSize);
 
-<<<<<<< HEAD
-  interface: diopiNorm(ctx, out, self, p, dimDiopiSize);
-=======
 - schema: "floor.out(Tensor self, *, Tensor(a!) out) -> Tensor(a!)"
   interface:  diopiFloor(ctx, out,self);
->>>>>>> e50623d1
