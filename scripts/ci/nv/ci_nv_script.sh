# !/bin/bash
set -e
echo "pwd: $(pwd)"

function build_dipu_py() {
    echo "building dipu_py:$(pwd)"
    echo "building dipu_py PYTORCH_DIR: ${PYTORCH_DIR}"
<<<<<<< HEAD
    export CMAKE_BUILD_TYPE=Debug
=======
    export CMAKE_BUILD_TYPE=Release
>>>>>>> 73dafc9a
    export _GLIBCXX_USE_CXX11_ABI=1
    export MAX_JOBS=12
    python setup.py build_ext 2>&1 | tee ./setup.log
    cp build/python_ext/torch_dipu/_C.cpython-38-x86_64-linux-gnu.so torch_dipu
}

function config_dipu_nv_cmake() {
    # export NCCL_ROOT="you nccl path should exist"

    mkdir -p build && cd ./build && rm -rf ./*
    echo "config_dipu_nv_cmake PYTORCH_DIR: ${PYTORCH_DIR}"
    echo "config_dipu_nv_cmake PYTHON_INCLUDE_DIR: ${PYTHON_INCLUDE_DIR}"
    cmake ../  -DCMAKE_BUILD_TYPE=Release \
        -DDEVICE=cuda -DPYTORCH_DIR=${PYTORCH_DIR} \
        -DPYTHON_INCLUDE_DIR=${PYTHON_INCLUDE_DIR}
    cd ../
}

function autogen_diopi_wrapper() {
    python scripts/autogen_diopi_wrapper/autogen_diopi_wrapper.py                   \
        --config scripts/autogen_diopi_wrapper/diopi_functions.yaml                 \
        --out torch_dipu/csrc_dipu/aten/ops/AutoGenedKernels.cpp                    \
        --use_diopi_adapter False                                                   \
        --autocompare False                                                         \
        --print_func_call_info True                                                 \
        --print_op_arg True                                                         \
        --fun_config_dict '{"current_device": "cuda"}'
}

function build_diopi_lib() {
    cd third_party/DIOPI/
    git checkout .
    cd impl
    which cmake
    sh scripts/build_impl.sh clean
    sh scripts/build_impl.sh torch || exit -1

    cd ../../..
    unset Torch_DIR
}

function build_dipu_lib() {
    echo "building dipu_lib:$(pwd)"
    echo  "DIOPI_ROOT:${DIOPI_ROOT}"
    echo  "PYTORCH_DIR:${PYTORCH_DIR}"
    echo  "PYTHON_INCLUDE_DIR:${PYTHON_INCLUDE_DIR}"
    export LIBRARY_PATH=$DIOPI_ROOT:$LIBRARY_PATH;
    config_dipu_nv_cmake 2>&1 | tee ./cmake_nv.log
    cd build && make -j8  2>&1 | tee ./build.log &&  cd ..
    cp ./build/torch_dipu/csrc_dipu/libtorch_dipu.so   ./torch_dipu
    cp ./build/torch_dipu/csrc_dipu/libtorch_dipu_python.so   ./torch_dipu
}

case $1 in
    build_dipu)
        (
            build_diopi_lib
            autogen_diopi_wrapper
            build_dipu_lib
            build_dipu_py
        ) \
        || exit -1;;
    build_dipu_only)
        (
            autogen_diopi_wrapper
            build_dipu_lib
            build_dipu_py
        ) \
        || exit -1;;
    *)
        echo -e "[ERROR] Incorrect option:" $1;
esac
exit 0<|MERGE_RESOLUTION|>--- conflicted
+++ resolved
@@ -5,11 +5,7 @@
 function build_dipu_py() {
     echo "building dipu_py:$(pwd)"
     echo "building dipu_py PYTORCH_DIR: ${PYTORCH_DIR}"
-<<<<<<< HEAD
-    export CMAKE_BUILD_TYPE=Debug
-=======
     export CMAKE_BUILD_TYPE=Release
->>>>>>> 73dafc9a
     export _GLIBCXX_USE_CXX11_ABI=1
     export MAX_JOBS=12
     python setup.py build_ext 2>&1 | tee ./setup.log
