--- conflicted
+++ resolved
@@ -30,14 +30,9 @@
         --out torch_dipu/csrc_dipu/aten/ops/AutoGenedKernels.cpp                    \
         --use_diopi_adapter False                                                   \
         --autocompare False                                                         \
-<<<<<<< HEAD
-        --print_func_call_info True                                                 \
-        --print_op_arg True
-=======
         --print_func_call_info False                                                \
         --print_op_arg True                                                         \
         --fun_config_dict '{"current_device": "cuda"}'
->>>>>>> b4d79039
 }
 
 function build_diopi_lib() {
