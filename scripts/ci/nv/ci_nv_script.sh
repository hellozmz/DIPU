--- conflicted
+++ resolved
@@ -37,19 +37,10 @@
 function build_diopi_lib() {
     cd third_party/DIOPI/
     git checkout .
-<<<<<<< HEAD
-    cd DIOPI-IMPL
+    cd impl
     echo "build_diopi_lib PATH: ${PATH}"
     which cmake
     # sed -i "/option(HIP/a set(Torch_DIR $Torch_DIR)" torch/CMakeLists.txt
-=======
-    cd impl
-    RESTORE_PYTHONPATH=$PYTHONPATH
-    export PYTHONPATH=$PYTORCH_DIR_110:$PYTHONPATH
-    export Torch_DIR=${PYTORCH_DIR_110}/torch/share/cmake
-    echo "build_diopi_lib PYTHONPATH: ${PYTHONPATH}"
-    sed -i "/option(HIP/a set(Torch_DIR $Torch_DIR)" torch/CMakeLists.txt
->>>>>>> c6af9cbd
     sh scripts/build_impl.sh clean
     sh scripts/build_impl.sh torch || exit -1
 
@@ -67,10 +58,6 @@
     cd build && make -j8  2>&1 | tee ./build.log &&  cd ..
     cp ./build/torch_dipu/csrc_dipu/libtorch_dipu.so   ./torch_dipu
     cp ./build/torch_dipu/csrc_dipu/libtorch_dipu_python.so   ./torch_dipu
-<<<<<<< HEAD
-=======
-    patchelf --add-needed $(pwd)/torch_dipu/libtorch_dipu.so third_party/DIOPI/impl/lib/libtorch.so.1.10
->>>>>>> c6af9cbd
 }
 
 case $1 in
