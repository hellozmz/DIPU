# Copyright (c) 2023, DeepLink.
import re
import json
import os
import csv


def boolean_string(s):
    if s not in {'False', 'True'}:
        raise ValueError('Not a valid boolean string')
    return s == 'True'

def parase_args():
    import argparse
    parser = argparse.ArgumentParser(description='dipu op capture tool')
    parser.add_argument('--train_log', type=str, default = 'dipu_train.log', help='Log file of model training (environment variable DIPU_DUMP_OP_ARGS=2 is set)')
    parser.add_argument('--out', type=str, default = 'dipu_ops.csv', help='The file to save the captured operator information')

    args = parser.parse_args()
    return args

def get_all_op_from_train_log(log_content):
<<<<<<< HEAD
    ops = re.findall('(?:--\[.*\]: *[\w\d_]+ *)\s(?:[\t ]+[\w\d_\.]+:.*\s)*', log_content)
=======
    ops = re.findall('(?:--\[.*\]: *[\w\d_]+ *)\s(?:[\t ]+[:\w\d_\.]+:.*\s)*', log_content)
>>>>>>> 67693bb2
    return ops

def extract_op_arg(op):
    args_info = []
    op_name = re.search('(?<=(\-\-\[)).*(?=\])', op).group().strip()
    args = re.findall(f'(?<={op_name}:).*', op)
    for arg in args:
        index = arg.find(':')
        name = arg[0:index].strip()
        attrs = arg[index + 1:]
        attrs = re.sub(', *data_ptr: 0x[\da-f]+', '', attrs)
        args_info.append(name + ':[' + attrs + '] ')

    return args_info

def extract_fallback_op_info(log_content):
    aten_op_names = re.findall('fallback to cpu, name=([\w\d_:\.]+)', log_content)
    aten_op_names = set(aten_op_names)
    op_infos = []
    for name in aten_op_names:
        op_info = dict()
        op_info['aten_name'] = name
        op_info['diopi_fun'] = 'fallback'
        op_info['args'] = 'no'
        op_infos.append(op_info)
    return op_infos


def extract_op_info(op):
    op_info = dict()
    op_name = re.search('(?<=(\-\-\[)).*(?=\])', op).group().strip()
    op_info['aten_name'] = op_name
    op_info['diopi_fun'] = re.search('[\w\d_]+', op[op.find(']:'):]).group().strip()
    op_info['args'] = extract_op_arg(op)
    return op_info

def unique_ops(op_infos):
    op_infos_unique = []
    op_infos_dict = dict()
    for op_info in op_infos:
        op_name = op_info['aten_name']
        if op_name not in op_infos_dict:
            op_infos_dict[op_name] = dict()
            op_infos_dict[op_name]['diopi_fun'] = op_info['diopi_fun']
            op_infos_dict[op_name]['args'] = set()
        op_infos_dict[op_name]['args'].add(str(op_info['args']))
    for name in op_infos_dict.keys():
        for args in op_infos_dict[name]['args']:
            op_info = dict()
            op_info['aten_name'] = name
            op_info['diopi_fun'] = op_infos_dict[name]['diopi_fun']
            op_info['args'] = args
            op_infos_unique.append(op_info)

    return op_infos_unique


def op_capaure(log_content):
    ops = get_all_op_from_train_log(log_content)
    op_infos = []
    for op in ops:
        op_info = extract_op_info(op)
        op_infos.append(op_info)
    return op_infos

def main():
    args = parase_args()
    with open(args.train_log) as train_log:
        file_data = train_log.read()
        op_infos = op_capaure(file_data)
        op_infos += extract_fallback_op_info(file_data)
        op_infos = unique_ops(op_infos)

    if len(op_infos) <= 0:
        return

    with open(args.out, 'w', encoding='utf-8', newline='') as f:
        writer = csv.writer(f)
        header = op_infos[0].keys()
        writer.writerow(header)
        rows = []

        for op_info in op_infos:
            r = []
            for key in header:
                r.append(op_info[key])
            rows.append(r)
        writer.writerows(rows)

if __name__ == "__main__":
    main()<|MERGE_RESOLUTION|>--- conflicted
+++ resolved
@@ -20,11 +20,7 @@
     return args
 
 def get_all_op_from_train_log(log_content):
-<<<<<<< HEAD
-    ops = re.findall('(?:--\[.*\]: *[\w\d_]+ *)\s(?:[\t ]+[\w\d_\.]+:.*\s)*', log_content)
-=======
     ops = re.findall('(?:--\[.*\]: *[\w\d_]+ *)\s(?:[\t ]+[:\w\d_\.]+:.*\s)*', log_content)
->>>>>>> 67693bb2
     return ops
 
 def extract_op_arg(op):
