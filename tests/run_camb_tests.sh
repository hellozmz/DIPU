# !/bin/bash
set -ex

source tests/common.sh

function run_dipu_tests {
  export DIPU_DUMP_OP_ARGS=1
<<<<<<< HEAD
=======
  export DIPU_FORCE_FALLBACK_OPS_LIST=fill_.Scalar
  run_test "${PYTORCH_DIR}/test/test_tensor_creation_ops.py" "$@" -v TestTensorCreationDIPU
  unset DIPU_FORCE_FALLBACK_OPS_LIST
  exit
>>>>>>> eca0745d
  #run_test "${PYTORCH_DIR}/test/test_linalg.py" "$@" -v TestLinalgDIPU
  export DIPU_FORCE_FALLBACK_OPS_LIST=argmax.out
  run_test "${PYTORCH_DIR}/test/test_reductions.py" "$@" -v TestReductionsDIPU
  unset DIPU_FORCE_FALLBACK_OPS_LIST
  run_test "${PYTORCH_DIR}/test/test_testing.py" "$@" -v TestTestParametrizationDeviceTypeDIPU TestTestingDIPU
  run_test "${PYTORCH_DIR}/test/test_type_hints.py" "$@" -v
  run_test "${PYTORCH_DIR}/test/test_type_info.py" "$@" -v
  #run_test "${PYTORCH_DIR}/test/test_utils.py" "$@" -v
  run_test "${PYTORCH_DIR}/test/test_unary_ufuncs.py" "$@" -v TestUnaryUfuncsDIPU
  run_test "${PYTORCH_DIR}/test/test_binary_ufuncs.py" "$@" -v TestBinaryUfuncsDIPU
  run_test "${PYTORCH_DIR}/test/test_torch.py" "$@" -v TestTorchDeviceTypeDIPU #--subprocess
  run_test "${PYTORCH_DIR}/test/test_indexing.py" "$@" -v TestIndexingDIPU
  run_test "${PYTORCH_DIR}/test/test_indexing.py" "$@" -v NumpyTestsDIPU
  run_test "${PYTORCH_DIR}/test/test_view_ops.py" "$@" -v TestViewOpsDIPU
  run_test "${PYTORCH_DIR}/test/test_type_promotion.py" "$@" -v TestTypePromotionDIPU
  #run_test "${PYTORCH_DIR}/test/test_nn.py" "$@" -v TestNN
  run_test "${PYTORCH_DIR}/test/test_ops_fwd_gradients.py" "$@" -v TestFwdGradientsDIPU
  run_test "${PYTORCH_DIR}/test/test_ops_gradients.py" "$@" -v TestBwdGradientsDIPU
  #run_test "${PYTORCH_DIR}/test/test_ops.py" "$@" -v
  run_test "${PYTORCH_DIR}/test/test_shape_ops.py" "$@" -v TestShapeOpsDIPU
  run_test "$CDIR/test_ops/test_adaptive_avg_pool2d_backward.py"
  run_test "$CDIR/test_ops/test_addmm.py"
  run_test "$CDIR/test_ops/test_log_softmax_backward.py"
  run_test "$CDIR/test_ops/test_log_softmax.py"
  ls $CDIR/test_ops/archived/test*.py | xargs --verbose  -I {} sh -c "python {}"
}

if [ "$LOGFILE" != "" ]; then
  run_dipu_tests 2>&1 | tee $LOGFILE
else
  run_dipu_tests
fi<|MERGE_RESOLUTION|>--- conflicted
+++ resolved
@@ -5,13 +5,11 @@
 
 function run_dipu_tests {
   export DIPU_DUMP_OP_ARGS=1
-<<<<<<< HEAD
-=======
+
   export DIPU_FORCE_FALLBACK_OPS_LIST=fill_.Scalar
   run_test "${PYTORCH_DIR}/test/test_tensor_creation_ops.py" "$@" -v TestTensorCreationDIPU
   unset DIPU_FORCE_FALLBACK_OPS_LIST
-  exit
->>>>>>> eca0745d
+
   #run_test "${PYTORCH_DIR}/test/test_linalg.py" "$@" -v TestLinalgDIPU
   export DIPU_FORCE_FALLBACK_OPS_LIST=argmax.out
   run_test "${PYTORCH_DIR}/test/test_reductions.py" "$@" -v TestReductionsDIPU
